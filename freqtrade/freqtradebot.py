--- conflicted
+++ resolved
@@ -273,29 +273,19 @@
         :return: True if a trade object has been created and persisted, False otherwise
         """
         interval = self.analyze.get_ticker_interval()
-<<<<<<< HEAD
         stake_amount = self._get_trade_stake_amount()
 
         if not stake_amount:
             return False
-=======
         stake_currency = self.config['stake_currency']
         fiat_currency = self.config['fiat_display_currency']
         exc_name = exchange.get_name()
->>>>>>> 3aff6760
 
         logger.info(
             'Checking buy signals to create a new trade with stake_amount: %f ...',
             stake_amount
         )
         whitelist = copy.deepcopy(self.config['exchange']['pair_whitelist'])
-<<<<<<< HEAD
-=======
-        # Check if stake_amount is fulfilled
-        if exchange.get_balance(stake_currency) < stake_amount:
-            raise DependencyException(
-                f'stake amount is not fulfilled (currency={stake_currency})')
->>>>>>> 3aff6760
 
         # Remove currently opened and latest pairs from whitelist
         for trade in Trade.query.filter(Trade.is_open.is_(True)).all():
