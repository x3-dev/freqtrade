"""
Freqtrade is the main module of this bot. It contains the class Freqtrade()
"""
import copy
import logging
import traceback
from datetime import datetime, timezone
from math import isclose
from threading import Lock
from typing import Any, Dict, List, Optional

import arrow

from freqtrade import __version__, constants
from freqtrade.configuration import validate_config_consistency
from freqtrade.data.converter import order_book_to_dataframe
from freqtrade.data.dataprovider import DataProvider
from freqtrade.edge import Edge
from freqtrade.enums import RPCMessageType, SellType, State
from freqtrade.exceptions import (DependencyException, ExchangeError, InsufficientFundsError,
                                  InvalidOrderException, PricingError)
from freqtrade.exchange import timeframe_to_minutes, timeframe_to_seconds
from freqtrade.misc import safe_value_fallback, safe_value_fallback2
from freqtrade.mixins import LoggingMixin
from freqtrade.persistence import Order, PairLocks, Trade, cleanup_db, init_db
from freqtrade.plugins.pairlistmanager import PairListManager
from freqtrade.plugins.protectionmanager import ProtectionManager
from freqtrade.resolvers import ExchangeResolver, StrategyResolver
from freqtrade.rpc import RPCManager
from freqtrade.strategy.interface import IStrategy, SellCheckTuple
from freqtrade.strategy.strategy_wrapper import strategy_safe_wrapper
from freqtrade.wallets import Wallets


logger = logging.getLogger(__name__)


class FreqtradeBot(LoggingMixin):
    """
    Freqtrade is the main class of the bot.
    This is from here the bot start its logic.
    """

    def __init__(self, config: Dict[str, Any]) -> None:
        """
        Init all variables and objects the bot needs to work
        :param config: configuration dict, you can use Configuration.get_config()
        to get the config dict.
        """
        self.active_pair_whitelist: List[str] = []

        logger.info('Starting freqtrade %s', __version__)

        # Init bot state
        self.state = State.STOPPED

        # Init objects
        self.config = config

        self.strategy: IStrategy = StrategyResolver.load_strategy(self.config)

        # Check config consistency here since strategies can set certain options
        validate_config_consistency(config)

        self.exchange = ExchangeResolver.load_exchange(self.config['exchange']['name'], self.config)

        init_db(self.config.get('db_url', None), clean_open_orders=self.config['dry_run'])

        # TODO-lev: Do anything with this?
        self.wallets = Wallets(self.config, self.exchange)

        PairLocks.timeframe = self.config['timeframe']

        self.protections = ProtectionManager(self.config, self.strategy.protections)

        # RPC runs in separate threads, can start handling external commands just after
        # initialization, even before Freqtradebot has a chance to start its throttling,
        # so anything in the Freqtradebot instance should be ready (initialized), including
        # the initial state of the bot.
        # Keep this at the end of this initialization method.
        # TODO-lev: Do I need to consider the rpc, pairlists or dataprovider?
        self.rpc: RPCManager = RPCManager(self)

        self.pairlists = PairListManager(self.exchange, self.config)

        self.dataprovider = DataProvider(self.config, self.exchange, self.pairlists)

        # Attach Dataprovider to Strategy baseclass
        IStrategy.dp = self.dataprovider
        # Attach Wallets to Strategy baseclass
        IStrategy.wallets = self.wallets

        # Initializing Edge only if enabled
        self.edge = Edge(self.config, self.exchange, self.strategy) if \
            self.config.get('edge', {}).get('enabled', False) else None

        self.active_pair_whitelist = self._refresh_active_whitelist()

        # Set initial bot state from config
        initial_state = self.config.get('initial_state')
        self.state = State[initial_state.upper()] if initial_state else State.STOPPED

        # Protect sell-logic from forcesell and vice versa
        self._exit_lock = Lock()
        LoggingMixin.__init__(self, logger, timeframe_to_seconds(self.strategy.timeframe))

    def notify_status(self, msg: str) -> None:
        """
        Public method for users of this class (worker, etc.) to send notifications
        via RPC about changes in the bot status.
        """
        self.rpc.send_msg({
            'type': RPCMessageType.STATUS,
            'status': msg
        })

    def cleanup(self) -> None:
        """
        Cleanup pending resources on an already stopped bot
        :return: None
        """
        logger.info('Cleaning up modules ...')

        if self.config['cancel_open_orders_on_exit']:
            self.cancel_all_open_orders()

        self.check_for_open_trades()

        self.rpc.cleanup()
        cleanup_db()

    def startup(self) -> None:
        """
        Called on startup and after reloading the bot - triggers notifications and
        performs startup tasks
        """
        self.rpc.startup_messages(self.config, self.pairlists, self.protections)
        if not self.edge:
            # Adjust stoploss if it was changed
            Trade.stoploss_reinitialization(self.strategy.stoploss)

        # Only update open orders on startup
        # This will update the database after the initial migration
        self.update_open_orders()

    def process(self) -> None:
        """
        Queries the persistence layer for open trades and handles them,
        otherwise a new trade is created.
        :return: True if one or more trades has been created or closed, False otherwise
        """

        # Check whether markets have to be reloaded and reload them when it's needed
        self.exchange.reload_markets()

        self.update_closed_trades_without_assigned_fees()

        # Query trades from persistence layer
        trades = Trade.get_open_trades()

        self.active_pair_whitelist = self._refresh_active_whitelist(trades)

        # Refreshing candles
        self.dataprovider.refresh(self.pairlists.create_pair_list(self.active_pair_whitelist),
                                  self.strategy.informative_pairs())

        strategy_safe_wrapper(self.strategy.bot_loop_start, supress_error=True)()

        self.strategy.analyze(self.active_pair_whitelist)

        with self._exit_lock:
            # Check and handle any timed out open orders
            self.check_handle_timedout()

        # Protect from collisions with forceexit.
        # Without this, freqtrade my try to recreate stoploss_on_exchange orders
        # while selling is in process, since telegram messages arrive in an different thread.
        with self._exit_lock:
            trades = Trade.get_open_trades()
            # First process current opened trades (positions)
            self.exit_positions(trades)

        # Then looking for buy opportunities
        if self.get_free_open_trades():
            self.enter_positions()

        Trade.commit()

    def process_stopped(self) -> None:
        """
        Close all orders that were left open
        """
        if self.config['cancel_open_orders_on_exit']:
            self.cancel_all_open_orders()

    def check_for_open_trades(self):
        """
        Notify the user when the bot is stopped
        and there are still open trades active.
        """
        open_trades = Trade.get_trades([Trade.is_open.is_(True)]).all()

        if len(open_trades) != 0:
            msg = {
                'type': RPCMessageType.WARNING,
                'status':  f"{len(open_trades)} open trades active.\n\n"
                           f"Handle these trades manually on {self.exchange.name}, "
                           f"or '/start' the bot again and use '/stopbuy' "
                           f"to handle open trades gracefully. \n"
                           f"{'Trades are simulated.' if self.config['dry_run'] else ''}",
            }
            self.rpc.send_msg(msg)

    def _refresh_active_whitelist(self, trades: List[Trade] = []) -> List[str]:
        """
        Refresh active whitelist from pairlist or edge and extend it with
        pairs that have open trades.
        """
        # Refresh whitelist
        self.pairlists.refresh_pairlist()
        _whitelist = self.pairlists.whitelist

        # Calculating Edge positioning
        if self.edge:
            self.edge.calculate(_whitelist)
            _whitelist = self.edge.adjust(_whitelist)

        if trades:
            # Extend active-pair whitelist with pairs of open trades
            # It ensures that candle (OHLCV) data are downloaded for open trades as well
            _whitelist.extend([trade.pair for trade in trades if trade.pair not in _whitelist])
        return _whitelist

    def get_free_open_trades(self) -> int:
        """
        Return the number of free open trades slots or 0 if
        max number of open trades reached
        """
        open_trades = len(Trade.get_open_trades())
        return max(0, self.config['max_open_trades'] - open_trades)

    def update_open_orders(self):
        """
        Updates open orders based on order list kept in the database.
        Mainly updates the state of orders - but may also close trades
        """
        if self.config['dry_run'] or self.config['exchange'].get('skip_open_order_update', False):
            # Updating open orders in dry-run does not make sense and will fail.
            return

        orders = Order.get_open_orders()
        logger.info(f"Updating {len(orders)} open orders.")
        for order in orders:
            try:
                fo = self.exchange.fetch_order_or_stoploss_order(order.order_id, order.ft_pair,
                                                                 order.ft_order_side == 'stoploss')

                self.update_trade_state(order.trade, order.order_id, fo)

            except ExchangeError as e:

                logger.warning(f"Error updating Order {order.order_id} due to {e}")

    def update_closed_trades_without_assigned_fees(self):
        """
        Update closed trades without close fees assigned.
        Only acts when Orders are in the database, otherwise the last order-id is unknown.
        """
        if self.config['dry_run']:
            # Updating open orders in dry-run does not make sense and will fail.
            return

        trades: List[Trade] = Trade.get_closed_trades_without_assigned_fees()
        for trade in trades:

            if not trade.is_open and not trade.fee_updated('sell'):
                # Get sell fee
                order = trade.select_order('sell', False)
                if order:
                    logger.info(f"Updating sell-fee on trade {trade} for order {order.order_id}.")
                    self.update_trade_state(trade, order.order_id,
                                            stoploss_order=order.ft_order_side == 'stoploss')

        trades: List[Trade] = Trade.get_open_trades_without_assigned_fees()
        for trade in trades:
            if trade.is_open and not trade.fee_updated('buy'):
                order = trade.select_order('buy', False)
                if order:
                    logger.info(f"Updating buy-fee on trade {trade} for order {order.order_id}.")
                    self.update_trade_state(trade, order.order_id)

    def handle_insufficient_funds(self, trade: Trade):
        """
        Determine if we ever opened a exiting order for this trade.
        If not, try update entering fees - otherwise "refind" the open order we obviously lost.
        """
        sell_order = trade.select_order('sell', None)
        if sell_order:
            self.refind_lost_order(trade)
        else:
            self.reupdate_enter_order_fees(trade)

    def reupdate_enter_order_fees(self, trade: Trade):
        """
        Get buy order from database, and try to reupdate.
        Handles trades where the initial fee-update did not work.
        """
        logger.info(f"Trying to reupdate buy fees for {trade}")
        order = trade.select_order('buy', False)
        if order:
            logger.info(f"Updating buy-fee on trade {trade} for order {order.order_id}.")
            self.update_trade_state(trade, order.order_id)

    def refind_lost_order(self, trade):
        """
        Try refinding a lost trade.
        Only used when InsufficientFunds appears on exit orders (stoploss or long sell/short buy).
        Tries to walk the stored orders and sell them off eventually.
        """
        logger.info(f"Trying to refind lost order for {trade}")
        for order in trade.orders:
            logger.info(f"Trying to refind {order}")
            fo = None
            if not order.ft_is_open:
                logger.debug(f"Order {order} is no longer open.")
                continue
            if order.ft_order_side == 'buy':
                # Skip buy side - this is handled by reupdate_enter_order_fees
                continue
            try:
                fo = self.exchange.fetch_order_or_stoploss_order(order.order_id, order.ft_pair,
                                                                 order.ft_order_side == 'stoploss')
                if order.ft_order_side == 'stoploss':
                    if fo and fo['status'] == 'open':
                        # Assume this as the open stoploss order
                        trade.stoploss_order_id = order.order_id
                elif order.ft_order_side == 'sell':
                    if fo and fo['status'] == 'open':
                        # Assume this as the open order
                        trade.open_order_id = order.order_id
                if fo:
                    logger.info(f"Found {order} for trade {trade}.")
                    self.update_trade_state(trade, order.order_id, fo,
                                            stoploss_order=order.ft_order_side == 'stoploss')

            except ExchangeError:
                logger.warning(f"Error updating {order.order_id}.")

#
# BUY / enter positions / open trades logic and methods
#

    def enter_positions(self) -> int:
        """
        Tries to execute entry orders for new trades (positions)
        """
        trades_created = 0

        whitelist = copy.deepcopy(self.active_pair_whitelist)
        if not whitelist:
            logger.info("Active pair whitelist is empty.")
            return trades_created
        # Remove pairs for currently opened trades from the whitelist
        for trade in Trade.get_open_trades():
            if trade.pair in whitelist:
                whitelist.remove(trade.pair)
                logger.debug('Ignoring %s in pair whitelist', trade.pair)

        if not whitelist:
            logger.info("No currency pair in active pair whitelist, "
                        "but checking to exit open trades.")
            return trades_created
        if PairLocks.is_global_lock():
            lock = PairLocks.get_pair_longest_lock('*')
            if lock:
                self.log_once(f"Global pairlock active until "
                              f"{lock.lock_end_time.strftime(constants.DATETIME_PRINT_FORMAT)}. "
                              f"Not creating new trades, reason: {lock.reason}.", logger.info)
            else:
                self.log_once("Global pairlock active. Not creating new trades.", logger.info)
            return trades_created
        # Create entity and execute trade for each pair from whitelist
        for pair in whitelist:
            try:
                trades_created += self.create_trade(pair)
            except DependencyException as exception:
                logger.warning('Unable to create trade for %s: %s', pair, exception)

        if not trades_created:
            logger.debug("Found no enter signals for whitelisted currencies. Trying again...")

        return trades_created

    def create_trade(self, pair: str) -> bool:
        """
        Check the implemented trading strategy for buy signals.

        If the pair triggers the buy signal a new trade record gets created
        and the buy-order opening the trade gets issued towards the exchange.

        :return: True if a trade has been created.
        """
        logger.debug(f"create_trade for pair {pair}")

        analyzed_df, _ = self.dataprovider.get_analyzed_dataframe(pair, self.strategy.timeframe)
        nowtime = analyzed_df.iloc[-1]['date'] if len(analyzed_df) > 0 else None
        if self.strategy.is_pair_locked(pair, nowtime):
            lock = PairLocks.get_pair_longest_lock(pair, nowtime)
            if lock:
                self.log_once(f"Pair {pair} is still locked until "
                              f"{lock.lock_end_time.strftime(constants.DATETIME_PRINT_FORMAT)} "
                              f"due to {lock.reason}.",
                              logger.info)
            else:
                self.log_once(f"Pair {pair} is still locked.", logger.info)
            return False

        # get_free_open_trades is checked before create_trade is called
        # but it is still used here to prevent opening too many trades within one iteration
        if not self.get_free_open_trades():
            logger.debug(f"Can't open a new trade for {pair}: max number of trades is reached.")
            return False

        # running get_signal on historical data fetched
        (side, enter_tag) = self.strategy.get_entry_signal(
            pair, self.strategy.timeframe, analyzed_df
            )

        if side:
            stake_amount = self.wallets.get_trade_stake_amount(pair, self.edge)

            bid_check_dom = self.config.get('bid_strategy', {}).get('check_depth_of_market', {})
            if ((bid_check_dom.get('enabled', False)) and
                    (bid_check_dom.get('bids_to_ask_delta', 0) > 0)):
                # TODO-lev: Does the below need to be adjusted for shorts?
                if self._check_depth_of_market_buy(pair, bid_check_dom):
                    # TODO-lev: pass in "enter" as side.

                    return self.execute_entry(pair, stake_amount, enter_tag=enter_tag)
                else:
                    return False

            return self.execute_entry(pair, stake_amount, enter_tag=enter_tag)
        else:
            return False

    def _check_depth_of_market_buy(self, pair: str, conf: Dict) -> bool:
        """
        Checks depth of market before executing a buy
        """
        conf_bids_to_ask_delta = conf.get('bids_to_ask_delta', 0)
        logger.info(f"Checking depth of market for {pair} ...")
        order_book = self.exchange.fetch_l2_order_book(pair, 1000)
        order_book_data_frame = order_book_to_dataframe(order_book['bids'], order_book['asks'])
        order_book_bids = order_book_data_frame['b_size'].sum()
        order_book_asks = order_book_data_frame['a_size'].sum()
        bids_ask_delta = order_book_bids / order_book_asks
        logger.info(
            f"Bids: {order_book_bids}, Asks: {order_book_asks}, Delta: {bids_ask_delta}, "
            f"Bid Price: {order_book['bids'][0][0]}, Ask Price: {order_book['asks'][0][0]}, "
            f"Immediate Bid Quantity: {order_book['bids'][0][1]}, "
            f"Immediate Ask Quantity: {order_book['asks'][0][1]}."
        )
        if bids_ask_delta >= conf_bids_to_ask_delta:
            logger.info(f"Bids to asks delta for {pair} DOES satisfy condition.")
            return True
        else:
            logger.info(f"Bids to asks delta for {pair} does not satisfy condition.")
            return False

    def execute_entry(self, pair: str, stake_amount: float, price: Optional[float] = None,
                      forcebuy: bool = False, enter_tag: Optional[str] = None) -> bool:
        """
        Executes a limit buy for the given pair
        :param pair: pair for which we want to create a LIMIT_BUY
        :param stake_amount: amount of stake-currency for the pair
        :return: True if a buy order is created, false if it fails.
        """
        time_in_force = self.strategy.order_time_in_force['buy']

        if price:
            enter_limit_requested = price
        else:
            # Calculate price
            proposed_enter_rate = self.exchange.get_rate(pair, refresh=True, side="buy")
            custom_entry_price = strategy_safe_wrapper(self.strategy.custom_entry_price,
                                                       default_retval=proposed_enter_rate)(
                pair=pair, current_time=datetime.now(timezone.utc),
                proposed_rate=proposed_enter_rate)

            enter_limit_requested = self.get_valid_price(custom_entry_price, proposed_enter_rate)

        if not enter_limit_requested:
            raise PricingError('Could not determine buy price.')

        min_stake_amount = self.exchange.get_min_pair_stake_amount(pair, enter_limit_requested,
                                                                   self.strategy.stoploss)

        if not self.edge:
            max_stake_amount = self.wallets.get_available_stake_amount()
            stake_amount = strategy_safe_wrapper(self.strategy.custom_stake_amount,
                                                 default_retval=stake_amount)(
                pair=pair, current_time=datetime.now(timezone.utc),
                current_rate=enter_limit_requested, proposed_stake=stake_amount,
                min_stake=min_stake_amount, max_stake=max_stake_amount)
        stake_amount = self.wallets._validate_stake_amount(pair, stake_amount, min_stake_amount)

        if not stake_amount:
            return False

        logger.info(f"Buy signal found: about create a new trade for {pair} with stake_amount: "
                    f"{stake_amount} ...")

        amount = stake_amount / enter_limit_requested
        order_type = self.strategy.order_types['buy']
        if forcebuy:
            # Forcebuy can define a different ordertype
            # TODO-lev: get a forceshort? What is this
            order_type = self.strategy.order_types.get('forcebuy', order_type)
        # TODO-lev: Will this work for shorting?

        if not strategy_safe_wrapper(self.strategy.confirm_trade_entry, default_retval=True)(
                pair=pair, order_type=order_type, amount=amount, rate=enter_limit_requested,
                time_in_force=time_in_force, current_time=datetime.now(timezone.utc)):
            logger.info(f"User requested abortion of buying {pair}")
            return False
        amount = self.exchange.amount_to_precision(pair, amount)
        order = self.exchange.create_order(pair=pair, ordertype=order_type, side="buy",
                                           amount=amount, rate=enter_limit_requested,
                                           time_in_force=time_in_force)
        order_obj = Order.parse_from_ccxt_object(order, pair, 'buy')
        order_id = order['id']
        order_status = order.get('status', None)

        # we assume the order is executed at the price requested
        enter_limit_filled_price = enter_limit_requested
        amount_requested = amount

        if order_status == 'expired' or order_status == 'rejected':
            order_tif = self.strategy.order_time_in_force['buy']

            # return false if the order is not filled
            if float(order['filled']) == 0:
                logger.warning('Buy %s order with time in force %s for %s is %s by %s.'
                               ' zero amount is fulfilled.',
                               order_tif, order_type, pair, order_status, self.exchange.name)
                return False
            else:
                # the order is partially fulfilled
                # in case of IOC orders we can check immediately
                # if the order is fulfilled fully or partially
                logger.warning('Buy %s order with time in force %s for %s is %s by %s.'
                               ' %s amount fulfilled out of %s (%s remaining which is canceled).',
                               order_tif, order_type, pair, order_status, self.exchange.name,
                               order['filled'], order['amount'], order['remaining']
                               )
                stake_amount = order['cost']
                amount = safe_value_fallback(order, 'filled', 'amount')
                enter_limit_filled_price = safe_value_fallback(order, 'average', 'price')

        # in case of FOK the order may be filled immediately and fully
        elif order_status == 'closed':
            stake_amount = order['cost']
            amount = safe_value_fallback(order, 'filled', 'amount')
            enter_limit_filled_price = safe_value_fallback(order, 'average', 'price')

        # Fee is applied twice because we make a LIMIT_BUY and LIMIT_SELL
        fee = self.exchange.get_fee(symbol=pair, taker_or_maker='maker')
        trade = Trade(
            pair=pair,
            stake_amount=stake_amount,
            amount=amount,
            is_open=True,
            amount_requested=amount_requested,
            fee_open=fee,
            fee_close=fee,
            open_rate=enter_limit_filled_price,
            open_rate_requested=enter_limit_requested,
            open_date=datetime.utcnow(),
            exchange=self.exchange.id,
            open_order_id=order_id,
            strategy=self.strategy.get_strategy_name(),
            # TODO-lev: compatibility layer for buy_tag (!)
            buy_tag=enter_tag,
            timeframe=timeframe_to_minutes(self.config['timeframe'])
        )
        trade.orders.append(order_obj)

        # Update fees if order is closed
        if order_status == 'closed':
            self.update_trade_state(trade, order_id, order)

        Trade.query.session.add(trade)
        Trade.commit()

        # Updating wallets
        self.wallets.update()

        self._notify_enter(trade, order_type)

        return True

    def _notify_enter(self, trade: Trade, order_type: str) -> None:
        """
        Sends rpc notification when a entry order occurred.
        """
        msg = {
            'trade_id': trade.id,
            'type': RPCMessageType.BUY,
            'buy_tag': trade.buy_tag,
            'exchange': self.exchange.name.capitalize(),
            'pair': trade.pair,
            'limit': trade.open_rate,
            'order_type': order_type,
            'stake_amount': trade.stake_amount,
            'stake_currency': self.config['stake_currency'],
            'fiat_currency': self.config.get('fiat_display_currency', None),
            'amount': trade.amount,
            'open_date': trade.open_date or datetime.utcnow(),
            'current_rate': trade.open_rate_requested,
        }

        # Send the message
        self.rpc.send_msg(msg)

    def _notify_enter_cancel(self, trade: Trade, order_type: str, reason: str) -> None:
        """
        Sends rpc notification when a entry order cancel occurred.
        """
        current_rate = self.exchange.get_rate(trade.pair, refresh=False, side="buy")

        msg = {
            'trade_id': trade.id,
            'type': RPCMessageType.BUY_CANCEL,
            'buy_tag': trade.buy_tag,
            'exchange': self.exchange.name.capitalize(),
            'pair': trade.pair,
            'limit': trade.open_rate,
            'order_type': order_type,
            'stake_amount': trade.stake_amount,
            'stake_currency': self.config['stake_currency'],
            'fiat_currency': self.config.get('fiat_display_currency', None),
            'amount': trade.amount,
            'open_date': trade.open_date,
            'current_rate': current_rate,
            'reason': reason,
        }

        # Send the message
        self.rpc.send_msg(msg)

    def _notify_enter_fill(self, trade: Trade) -> None:
        msg = {
            'trade_id': trade.id,
            'type': RPCMessageType.BUY_FILL,
            'buy_tag': trade.buy_tag,
            'exchange': self.exchange.name.capitalize(),
            'pair': trade.pair,
            'open_rate': trade.open_rate,
            'stake_amount': trade.stake_amount,
            'stake_currency': self.config['stake_currency'],
            'fiat_currency': self.config.get('fiat_display_currency', None),
            'amount': trade.amount,
            'open_date': trade.open_date,
        }
        self.rpc.send_msg(msg)

#
# SELL / exit positions / close trades logic and methods
#

    def exit_positions(self, trades: List[Any]) -> int:
        """
        Tries to execute exit orders for open trades (positions)
        """
        trades_closed = 0
        for trade in trades:
            try:

                if (self.strategy.order_types.get('stoploss_on_exchange') and
                        self.handle_stoploss_on_exchange(trade)):
                    trades_closed += 1
                    Trade.commit()
                    continue
                # Check if we can sell our current pair
                if trade.open_order_id is None and trade.is_open and self.handle_trade(trade):
                    trades_closed += 1

            except DependencyException as exception:
                logger.warning('Unable to exit trade %s: %s', trade.pair, exception)

        # Updating wallets if any trade occurred
        if trades_closed:
            self.wallets.update()

        return trades_closed

    def handle_trade(self, trade: Trade) -> bool:
        """
        Sells/exits_short the current pair if the threshold is reached and updates the trade record.
        :return: True if trade has been sold/exited_short, False otherwise
        """
        if not trade.is_open:
            raise DependencyException(f'Attempt to handle closed trade: {trade}')

        logger.debug('Handling %s ...', trade)

<<<<<<< HEAD
        (enter, exit_) = (False, False)

=======
        (buy, sell) = (False, False)
        # TODO-lev: change to use_exit_signal, ignore_roi_if_enter_signal
>>>>>>> d680fdf3
        if (self.config.get('use_sell_signal', True) or
                self.config.get('ignore_roi_if_buy_signal', False)):
            analyzed_df, _ = self.dataprovider.get_analyzed_dataframe(trade.pair,
                                                                      self.strategy.timeframe)

            (enter, exit_) = self.strategy.get_exit_signal(
                trade.pair,
                self.strategy.timeframe,
                analyzed_df, is_short=trade.is_short
            )

<<<<<<< HEAD
        # TODO-lev: side should depend on trade side.
        sell_rate = self.exchange.get_rate(trade.pair, refresh=True, side="sell")
        if self._check_and_execute_exit(trade, sell_rate, enter, exit_):
=======
        logger.debug('checking sell')
        exit_rate = self.exchange.get_rate(trade.pair, refresh=True, side="sell")
        if self._check_and_execute_exit(trade, exit_rate, buy, sell):
>>>>>>> d680fdf3
            return True

        logger.debug('Found no sell signal for %s.', trade)
        return False

    def create_stoploss_order(self, trade: Trade, stop_price: float) -> bool:
        """
        Abstracts creating stoploss orders from the logic.
        Handles errors and updates the trade database object.
        Force-sells the pair (using EmergencySell reason) in case of Problems creating the order.
        :return: True if the order succeeded, and False in case of problems.
        """
        try:
            stoploss_order = self.exchange.stoploss(pair=trade.pair, amount=trade.amount,
                                                    stop_price=stop_price,
                                                    order_types=self.strategy.order_types)

            order_obj = Order.parse_from_ccxt_object(stoploss_order, trade.pair, 'stoploss')
            trade.orders.append(order_obj)
            trade.stoploss_order_id = str(stoploss_order['id'])
            return True
        except InsufficientFundsError as e:
            logger.warning(f"Unable to place stoploss order {e}.")
            # Try to figure out what went wrong
            self.handle_insufficient_funds(trade)

        except InvalidOrderException as e:
            trade.stoploss_order_id = None
            logger.error(f'Unable to place a stoploss order on exchange. {e}')
            logger.warning('Exiting the trade forcefully')
            self.execute_trade_exit(trade, trade.stop_loss, sell_reason=SellCheckTuple(
                sell_type=SellType.EMERGENCY_SELL))

        except ExchangeError:
            trade.stoploss_order_id = None
            logger.exception('Unable to place a stoploss order on exchange.')
        return False

    def handle_stoploss_on_exchange(self, trade: Trade) -> bool:
        """
        Check if trade is fulfilled in which case the stoploss
        on exchange should be added immediately if stoploss on exchange
        is enabled.
        # TODO-lev: liquidation price will always be on exchange, even though
        # TODO-lev: stoploss_on_exchange might not be enabled
        """

        logger.debug('Handling stoploss on exchange %s ...', trade)

        stoploss_order = None

        try:
            # First we check if there is already a stoploss on exchange
            stoploss_order = self.exchange.fetch_stoploss_order(
                trade.stoploss_order_id, trade.pair) if trade.stoploss_order_id else None
        except InvalidOrderException as exception:
            logger.warning('Unable to fetch stoploss order: %s', exception)

        if stoploss_order:
            trade.update_order(stoploss_order)

        # We check if stoploss order is fulfilled
        if stoploss_order and stoploss_order['status'] in ('closed', 'triggered'):
            # TODO-lev: Update to exit reason
            trade.sell_reason = SellType.STOPLOSS_ON_EXCHANGE.value
            self.update_trade_state(trade, trade.stoploss_order_id, stoploss_order,
                                    stoploss_order=True)
            # Lock pair for one candle to prevent immediate rebuys
            self.strategy.lock_pair(trade.pair, datetime.now(timezone.utc),
                                    reason='Auto lock')
            self._notify_exit(trade, "stoploss")
            return True

        if trade.open_order_id or not trade.is_open:
            # Trade has an open Buy or Sell order, Stoploss-handling can't happen in this case
            # as the Amount on the exchange is tied up in another trade.
            # The trade can be closed already (sell-order fill confirmation came in this iteration)
            return False

        # If enter order is fulfilled but there is no stoploss, we add a stoploss on exchange
        if not stoploss_order:
            stoploss = self.edge.stoploss(pair=trade.pair) if self.edge else self.strategy.stoploss
            stop_price = trade.open_rate * (1 + stoploss)

            if self.create_stoploss_order(trade=trade, stop_price=stop_price):
                trade.stoploss_last_update = datetime.utcnow()
                return False

        # If stoploss order is canceled for some reason we add it
        if stoploss_order and stoploss_order['status'] in ('canceled', 'cancelled'):
            if self.create_stoploss_order(trade=trade, stop_price=trade.stop_loss):
                return False
            else:
                trade.stoploss_order_id = None
                logger.warning('Stoploss order was cancelled, but unable to recreate one.')

        # Finally we check if stoploss on exchange should be moved up because of trailing.
        # Triggered Orders are now real orders - so don't replace stoploss anymore
        if (
            stoploss_order
            and stoploss_order.get('status_stop') != 'triggered'
            and (self.config.get('trailing_stop', False)
                 or self.config.get('use_custom_stoploss', False))
        ):
            # if trailing stoploss is enabled we check if stoploss value has changed
            # in which case we cancel stoploss order and put another one with new
            # value immediately
            self.handle_trailing_stoploss_on_exchange(trade, stoploss_order)

        return False

    def handle_trailing_stoploss_on_exchange(self, trade: Trade, order: dict) -> None:
        """
        Check to see if stoploss on exchange should be updated
        in case of trailing stoploss on exchange
        :param trade: Corresponding Trade
        :param order: Current on exchange stoploss order
        :return: None
        """
        if self.exchange.stoploss_adjust(trade.stop_loss, order):
            # we check if the update is necessary
            update_beat = self.strategy.order_types.get('stoploss_on_exchange_interval', 60)
            if (datetime.utcnow() - trade.stoploss_last_update).total_seconds() >= update_beat:
                # cancelling the current stoploss on exchange first
                logger.info(f"Cancelling current stoploss on exchange for pair {trade.pair} "
                            f"(orderid:{order['id']}) in order to add another one ...")
                try:
                    co = self.exchange.cancel_stoploss_order_with_result(order['id'], trade.pair,
                                                                         trade.amount)
                    trade.update_order(co)
                except InvalidOrderException:
                    logger.exception(f"Could not cancel stoploss order {order['id']} "
                                     f"for pair {trade.pair}")

                # Create new stoploss order
                if not self.create_stoploss_order(trade=trade, stop_price=trade.stop_loss):
                    logger.warning(f"Could not create trailing stoploss order "
                                   f"for pair {trade.pair}.")

<<<<<<< HEAD
    def _check_and_execute_exit(self, trade: Trade, sell_rate: float,
                                enter: bool, exit_: bool) -> bool:
        """
        Check and execute trade exit
        """
        should_exit: SellCheckTuple = self.strategy.should_exit(
            trade, sell_rate, datetime.now(timezone.utc), enter=enter, exit_=exit_,
            force_stoploss=self.edge.stoploss(trade.pair) if self.edge else 0
        )

        if should_exit.sell_flag:
            logger.info(f'Exit for {trade.pair} detected. Reason: {should_exit.sell_type}')
            self.execute_trade_exit(trade, sell_rate, should_exit)
=======
    def _check_and_execute_exit(self, trade: Trade, exit_rate: float,
                                buy: bool, sell: bool) -> bool:
        """
        Check and execute exit
        """
        should_sell = self.strategy.should_sell(
            trade, exit_rate, datetime.now(timezone.utc), buy, sell,
            force_stoploss=self.edge.stoploss(trade.pair) if self.edge else 0
        )

        if should_sell.sell_flag:
            logger.info(f'Executing Sell for {trade.pair}. Reason: {should_sell.sell_type}')
            self.execute_trade_exit(trade, exit_rate, should_sell)
>>>>>>> d680fdf3
            return True
        return False

    def _check_timed_out(self, side: str, order: dict) -> bool:
        """
        Check if timeout is active, and if the order is still open and timed out
        """
        timeout = self.config.get('unfilledtimeout', {}).get(side)
        ordertime = arrow.get(order['datetime']).datetime
        if timeout is not None:
            timeout_unit = self.config.get('unfilledtimeout', {}).get('unit', 'minutes')
            timeout_kwargs = {timeout_unit: -timeout}
            timeout_threshold = arrow.utcnow().shift(**timeout_kwargs).datetime
            return (order['status'] == 'open' and order['side'] == side
                    and ordertime < timeout_threshold)
        return False

    def check_handle_timedout(self) -> None:
        """
        Check if any orders are timed out and cancel if necessary
        :param timeoutvalue: Number of minutes until order is considered timed out
        :return: None
        """

        for trade in Trade.get_open_order_trades():
            try:
                if not trade.open_order_id:
                    continue
                order = self.exchange.fetch_order(trade.open_order_id, trade.pair)
            except (ExchangeError):
                logger.info('Cannot query order for %s due to %s', trade, traceback.format_exc())
                continue

            fully_cancelled = self.update_trade_state(trade, trade.open_order_id, order)

            if (order['side'] == 'buy' and (order['status'] == 'open' or fully_cancelled) and (
                    fully_cancelled
                    or self._check_timed_out('buy', order)
                    or strategy_safe_wrapper(self.strategy.check_buy_timeout,
                                             default_retval=False)(pair=trade.pair,
                                                                   trade=trade,
                                                                   order=order))):
                self.handle_cancel_enter(trade, order, constants.CANCEL_REASON['TIMEOUT'])

            elif (order['side'] == 'sell' and (order['status'] == 'open' or fully_cancelled) and (
                  fully_cancelled
                  or self._check_timed_out('sell', order)
                  or strategy_safe_wrapper(self.strategy.check_sell_timeout,
                                           default_retval=False)(pair=trade.pair,
                                                                 trade=trade,
                                                                 order=order))):
                self.handle_cancel_exit(trade, order, constants.CANCEL_REASON['TIMEOUT'])

    def cancel_all_open_orders(self) -> None:
        """
        Cancel all orders that are currently open
        :return: None
        """

        for trade in Trade.get_open_order_trades():
            try:
                order = self.exchange.fetch_order(trade.open_order_id, trade.pair)
            except (ExchangeError):
                logger.info('Cannot query order for %s due to %s', trade, traceback.format_exc())
                continue

            if order['side'] == 'buy':
                self.handle_cancel_enter(trade, order, constants.CANCEL_REASON['ALL_CANCELLED'])

            elif order['side'] == 'sell':
                self.handle_cancel_exit(trade, order, constants.CANCEL_REASON['ALL_CANCELLED'])
        Trade.commit()

    def handle_cancel_enter(self, trade: Trade, order: Dict, reason: str) -> bool:
        """
        Buy cancel - cancel order
        :return: True if order was fully cancelled
        """
        # TODO-lev: Pay back borrowed/interest and transfer back on leveraged trades
        was_trade_fully_canceled = False

        # Cancelled orders may have the status of 'canceled' or 'closed'
        if order['status'] not in constants.NON_OPEN_EXCHANGE_STATES:
            filled_val = order.get('filled', 0.0) or 0.0
            filled_stake = filled_val * trade.open_rate
            minstake = self.exchange.get_min_pair_stake_amount(
                trade.pair, trade.open_rate, self.strategy.stoploss)

            if filled_val > 0 and filled_stake < minstake:
                logger.warning(
                    f"Order {trade.open_order_id} for {trade.pair} not cancelled, "
                    f"as the filled amount of {filled_val} would result in an unsellable trade.")
                return False
            corder = self.exchange.cancel_order_with_result(trade.open_order_id, trade.pair,
                                                            trade.amount)
            # Avoid race condition where the order could not be cancelled coz its already filled.
            # Simply bailing here is the only safe way - as this order will then be
            # handled in the next iteration.
            if corder.get('status') not in constants.NON_OPEN_EXCHANGE_STATES:
                logger.warning(f"Order {trade.open_order_id} for {trade.pair} not cancelled.")
                return False
        else:
            # Order was cancelled already, so we can reuse the existing dict
            corder = order
            reason = constants.CANCEL_REASON['CANCELLED_ON_EXCHANGE']

        logger.info('Buy order %s for %s.', reason, trade)

        # Using filled to determine the filled amount
        filled_amount = safe_value_fallback2(corder, order, 'filled', 'filled')
        if isclose(filled_amount, 0.0, abs_tol=constants.MATH_CLOSE_PREC):
            logger.info('Buy order fully cancelled. Removing %s from database.', trade)
            # if trade is not partially completed, just delete the trade
            trade.delete()
            was_trade_fully_canceled = True
            reason += f", {constants.CANCEL_REASON['FULLY_CANCELLED']}"
        else:
            # if trade is partially complete, edit the stake details for the trade
            # and close the order
            # cancel_order may not contain the full order dict, so we need to fallback
            # to the order dict acquired before cancelling.
            # we need to fall back to the values from order if corder does not contain these keys.
            trade.amount = filled_amount
            # TODO-lev: Check edge cases, we don't want to make leverage > 1.0 if we don't have to

            trade.stake_amount = trade.amount * trade.open_rate
            self.update_trade_state(trade, trade.open_order_id, corder)

            trade.open_order_id = None
            logger.info('Partial buy order timeout for %s.', trade)
            reason += f", {constants.CANCEL_REASON['PARTIALLY_FILLED']}"

        self.wallets.update()
        self._notify_enter_cancel(trade, order_type=self.strategy.order_types['buy'],
                                  reason=reason)
        return was_trade_fully_canceled

    def handle_cancel_exit(self, trade: Trade, order: Dict, reason: str) -> str:
        """
        exit order cancel - cancel order and update trade
        :return: Reason for cancel
        """
        # if trade is not partially completed, just cancel the order
        if order['remaining'] == order['amount'] or order.get('filled') == 0.0:
            if not self.exchange.check_order_canceled_empty(order):
                try:
                    # if trade is not partially completed, just delete the order
                    co = self.exchange.cancel_order_with_result(trade.open_order_id, trade.pair,
                                                                trade.amount)
                    trade.update_order(co)
                except InvalidOrderException:
                    logger.exception(f"Could not cancel sell order {trade.open_order_id}")
                    return 'error cancelling order'
                logger.info('Sell order %s for %s.', reason, trade)
            else:
                reason = constants.CANCEL_REASON['CANCELLED_ON_EXCHANGE']
                logger.info('Sell order %s for %s.', reason, trade)
                trade.update_order(order)

            trade.close_rate = None
            trade.close_rate_requested = None
            trade.close_profit = None
            trade.close_profit_abs = None
            trade.close_date = None
            trade.is_open = True
            trade.open_order_id = None
        else:
            # TODO: figure out how to handle partially complete sell orders
            reason = constants.CANCEL_REASON['PARTIALLY_FILLED_KEEP_OPEN']

        self.wallets.update()
        self._notify_exit_cancel(
            trade,
            order_type=self.strategy.order_types['sell'],
            reason=reason
        )
        return reason

    def _safe_exit_amount(self, pair: str, amount: float) -> float:
        """
        Get sellable amount.
        Should be trade.amount - but will fall back to the available amount if necessary.
        This should cover cases where get_real_amount() was not able to update the amount
        for whatever reason.
        :param pair: Pair we're trying to sell
        :param amount: amount we expect to be available
        :return: amount to sell
        :raise: DependencyException: if available balance is not within 2% of the available amount.
        """
        # TODO-lev Maybe update?
        # Update wallets to ensure amounts tied up in a stoploss is now free!
        self.wallets.update()
        trade_base_currency = self.exchange.get_pair_base_currency(pair)
        wallet_amount = self.wallets.get_free(trade_base_currency)
        logger.debug(f"{pair} - Wallet: {wallet_amount} - Trade-amount: {amount}")
        if wallet_amount >= amount:
            return amount
        elif wallet_amount > amount * 0.98:
            logger.info(f"{pair} - Falling back to wallet-amount {wallet_amount} -> {amount}.")
            return wallet_amount
        else:
            raise DependencyException(
                f"Not enough amount to exit trade. Trade-amount: {amount}, Wallet: {wallet_amount}")

    def execute_trade_exit(self, trade: Trade, limit: float, sell_reason: SellCheckTuple) -> bool:
        """
        Executes a trade exit for the given trade and limit
        :param trade: Trade instance
        :param limit: limit rate for the sell order
        :param sell_reason: Reason the sell was triggered
        :return: True if it succeeds (supported) False (not supported)
        """
        sell_type = 'sell'  # TODO-lev: Update to exit
        if sell_reason.sell_type in (SellType.STOP_LOSS, SellType.TRAILING_STOP_LOSS):
            sell_type = 'stoploss'

        # if stoploss is on exchange and we are on dry_run mode,
        # we consider the sell price stop price
        if self.config['dry_run'] and sell_type == 'stoploss' \
           and self.strategy.order_types['stoploss_on_exchange']:
            limit = trade.stop_loss

        # set custom_exit_price if available
        proposed_limit_rate = limit
        current_profit = trade.calc_profit_ratio(limit)
        custom_exit_price = strategy_safe_wrapper(self.strategy.custom_exit_price,
                                                  default_retval=proposed_limit_rate)(
            pair=trade.pair, trade=trade,
            current_time=datetime.now(timezone.utc),
            proposed_rate=proposed_limit_rate, current_profit=current_profit)

        limit = self.get_valid_price(custom_exit_price, proposed_limit_rate)

        # First cancelling stoploss on exchange ...
        if self.strategy.order_types.get('stoploss_on_exchange') and trade.stoploss_order_id:
            try:
                co = self.exchange.cancel_stoploss_order_with_result(trade.stoploss_order_id,
                                                                     trade.pair, trade.amount)
                trade.update_order(co)
            except InvalidOrderException:
                logger.exception(f"Could not cancel stoploss order {trade.stoploss_order_id}")

        order_type = self.strategy.order_types[sell_type]
        if sell_reason.sell_type == SellType.EMERGENCY_SELL:
            # Emergency sells (default to market!)
            order_type = self.strategy.order_types.get("emergencysell", "market")
        if sell_reason.sell_type == SellType.FORCE_SELL:
            # Force sells (default to the sell_type defined in the strategy,
            # but we allow this value to be changed)
            order_type = self.strategy.order_types.get("forcesell", order_type)

        amount = self._safe_exit_amount(trade.pair, trade.amount)
        time_in_force = self.strategy.order_time_in_force['sell']

        if not strategy_safe_wrapper(self.strategy.confirm_trade_exit, default_retval=True)(
                pair=trade.pair, trade=trade, order_type=order_type, amount=amount, rate=limit,
                time_in_force=time_in_force, sell_reason=sell_reason.sell_reason,
                current_time=datetime.now(timezone.utc)):  # TODO-lev: Update to exit
            logger.info(f"User requested abortion of exiting {trade.pair}")
            return False

        try:
            # Execute sell and update trade record
            order = self.exchange.create_order(
                pair=trade.pair,
                ordertype=order_type,
                side="sell",
                amount=amount,
                rate=limit,
                time_in_force=time_in_force
            )
        except InsufficientFundsError as e:
            logger.warning(f"Unable to place order {e}.")
            # Try to figure out what went wrong
            self.handle_insufficient_funds(trade)
            return False

        order_obj = Order.parse_from_ccxt_object(order, trade.pair, 'sell')
        trade.orders.append(order_obj)

        trade.open_order_id = order['id']
        trade.sell_order_status = ''
        trade.close_rate_requested = limit
        trade.sell_reason = sell_reason.sell_reason
        # In case of market sell orders the order can be closed immediately
        if order.get('status', 'unknown') in ('closed', 'expired'):
            self.update_trade_state(trade, trade.open_order_id, order)
        Trade.commit()

        # Lock pair for one candle to prevent immediate re-trading
        self.strategy.lock_pair(trade.pair, datetime.now(timezone.utc),
                                reason='Auto lock')

        self._notify_exit(trade, order_type)

        return True

    def _notify_exit(self, trade: Trade, order_type: str, fill: bool = False) -> None:
        """
        Sends rpc notification when a sell occurred.
        """
        profit_rate = trade.close_rate if trade.close_rate else trade.close_rate_requested
        profit_trade = trade.calc_profit(rate=profit_rate)
        # Use cached rates here - it was updated seconds ago.
        current_rate = self.exchange.get_rate(
            trade.pair, refresh=False, side="sell") if not fill else None
        profit_ratio = trade.calc_profit_ratio(profit_rate)
        gain = "profit" if profit_ratio > 0 else "loss"

        msg = {
            'type': (RPCMessageType.SELL_FILL if fill
                     else RPCMessageType.SELL),
            'trade_id': trade.id,
            'exchange': trade.exchange.capitalize(),
            'pair': trade.pair,
            'gain': gain,
            'limit': profit_rate,
            'order_type': order_type,
            'amount': trade.amount,
            'open_rate': trade.open_rate,
            'close_rate': trade.close_rate,
            'current_rate': current_rate,
            'profit_amount': profit_trade,
            'profit_ratio': profit_ratio,
            'sell_reason': trade.sell_reason,
            'open_date': trade.open_date,
            'close_date': trade.close_date or datetime.utcnow(),
            'stake_currency': self.config['stake_currency'],
            'fiat_currency': self.config.get('fiat_display_currency', None),
        }

        if 'fiat_display_currency' in self.config:
            msg.update({
                'fiat_currency': self.config['fiat_display_currency'],
            })

        # Send the message
        self.rpc.send_msg(msg)

    def _notify_exit_cancel(self, trade: Trade, order_type: str, reason: str) -> None:
        """
        Sends rpc notification when a sell cancel occurred.
        """
        if trade.sell_order_status == reason:
            return
        else:
            trade.sell_order_status = reason

        profit_rate = trade.close_rate if trade.close_rate else trade.close_rate_requested
        profit_trade = trade.calc_profit(rate=profit_rate)
        current_rate = self.exchange.get_rate(trade.pair, refresh=False, side="sell")
        profit_ratio = trade.calc_profit_ratio(profit_rate)
        gain = "profit" if profit_ratio > 0 else "loss"

        msg = {
            'type': RPCMessageType.SELL_CANCEL,
            'trade_id': trade.id,
            'exchange': trade.exchange.capitalize(),
            'pair': trade.pair,
            'gain': gain,
            'limit': profit_rate,
            'order_type': order_type,
            'amount': trade.amount,
            'open_rate': trade.open_rate,
            'current_rate': current_rate,
            'profit_amount': profit_trade,
            'profit_ratio': profit_ratio,
            'sell_reason': trade.sell_reason,
            'open_date': trade.open_date,
            'close_date': trade.close_date,
            'stake_currency': self.config['stake_currency'],
            'fiat_currency': self.config.get('fiat_display_currency', None),
            'reason': reason,
        }

        if 'fiat_display_currency' in self.config:
            msg.update({
                'fiat_currency': self.config['fiat_display_currency'],
            })

        # Send the message
        self.rpc.send_msg(msg)

#
# Common update trade state methods
#

    def update_trade_state(self, trade: Trade, order_id: str, action_order: Dict[str, Any] = None,
                           stoploss_order: bool = False) -> bool:
        """
        Checks trades with open orders and updates the amount if necessary
        Handles closing both buy and sell orders.
        :param trade: Trade object of the trade we're analyzing
        :param order_id: Order-id of the order we're analyzing
        :param action_order: Already acquired order object
        :return: True if order has been cancelled without being filled partially, False otherwise
        """
        if not order_id:
            logger.warning(f'Orderid for trade {trade} is empty.')
            return False

        # Update trade with order values
        logger.info('Found open order for %s', trade)
        try:
            order = action_order or self.exchange.fetch_order_or_stoploss_order(order_id,
                                                                                trade.pair,
                                                                                stoploss_order)
        except InvalidOrderException as exception:
            logger.warning('Unable to fetch order %s: %s', order_id, exception)
            return False

        trade.update_order(order)

        # Try update amount (binance-fix)
        try:
            new_amount = self.get_real_amount(trade, order)
            if not isclose(safe_value_fallback(order, 'filled', 'amount'), new_amount,
                           abs_tol=constants.MATH_CLOSE_PREC):
                order['amount'] = new_amount
                order.pop('filled', None)
                trade.recalc_open_trade_value()
        except DependencyException as exception:
            logger.warning("Could not update trade amount: %s", exception)

        if self.exchange.check_order_canceled_empty(order):
            # Trade has been cancelled on exchange
            # Handling of this will happen in check_handle_timeout.
            return True
        trade.update(order)
        Trade.commit()

        # Updating wallets when order is closed
        if not trade.is_open:
            if not stoploss_order and not trade.open_order_id:
                self._notify_exit(trade, '', True)
            self.protections.stop_per_pair(trade.pair)
            self.protections.global_stop()
            self.wallets.update()
        elif not trade.open_order_id:
            # Buy fill
            self._notify_enter_fill(trade)

        return False

    def apply_fee_conditional(self, trade: Trade, trade_base_currency: str,
                              amount: float, fee_abs: float) -> float:
        """
        Applies the fee to amount (either from Order or from Trades).
        Can eat into dust if more than the required asset is available.
        """
        self.wallets.update()
        if fee_abs != 0 and self.wallets.get_free(trade_base_currency) >= amount:
            # Eat into dust if we own more than base currency
            # TODO-lev: won't be in "base"(quote) currency for shorts
            logger.info(f"Fee amount for {trade} was in base currency - "
                        f"Eating Fee {fee_abs} into dust.")
        elif fee_abs != 0:
            real_amount = self.exchange.amount_to_precision(trade.pair, amount - fee_abs)
            logger.info(f"Applying fee on amount for {trade} "
                        f"(from {amount} to {real_amount}).")
            return real_amount
        return amount

    def get_real_amount(self, trade: Trade, order: Dict) -> float:
        """
        Detect and update trade fee.
        Calls trade.update_fee() upon correct detection.
        Returns modified amount if the fee was taken from the destination currency.
        Necessary for exchanges which charge fees in base currency (e.g. binance)
        :return: identical (or new) amount for the trade
        """
        # Init variables
        order_amount = safe_value_fallback(order, 'filled', 'amount')
        # Only run for closed orders
        if trade.fee_updated(order.get('side', '')) or order['status'] == 'open':
            return order_amount

        trade_base_currency = self.exchange.get_pair_base_currency(trade.pair)
        # use fee from order-dict if possible
        if self.exchange.order_has_fee(order):
            fee_cost, fee_currency, fee_rate = self.exchange.extract_cost_curr_rate(order)
            logger.info(f"Fee for Trade {trade} [{order.get('side')}]: "
                        f"{fee_cost:.8g} {fee_currency} - rate: {fee_rate}")
            if fee_rate is None or fee_rate < 0.02:
                # Reject all fees that report as > 2%.
                # These are most likely caused by a parsing bug in ccxt
                # due to multiple trades (https://github.com/ccxt/ccxt/issues/8025)
                trade.update_fee(fee_cost, fee_currency, fee_rate, order.get('side', ''))
                if trade_base_currency == fee_currency:
                    # Apply fee to amount
                    return self.apply_fee_conditional(trade, trade_base_currency,
                                                      amount=order_amount, fee_abs=fee_cost)
                return order_amount
        return self.fee_detection_from_trades(trade, order, order_amount)

    def fee_detection_from_trades(self, trade: Trade, order: Dict, order_amount: float) -> float:
        """
        fee-detection fallback to Trades. Parses result of fetch_my_trades to get correct fee.
        """
        trades = self.exchange.get_trades_for_order(self.exchange.get_order_id_conditional(order),
                                                    trade.pair, trade.open_date)

        if len(trades) == 0:
            logger.info("Applying fee on amount for %s failed: myTrade-Dict empty found", trade)
            return order_amount
        fee_currency = None
        amount = 0
        fee_abs = 0.0
        fee_cost = 0.0
        trade_base_currency = self.exchange.get_pair_base_currency(trade.pair)
        fee_rate_array: List[float] = []
        for exectrade in trades:
            amount += exectrade['amount']
            if self.exchange.order_has_fee(exectrade):
                fee_cost_, fee_currency, fee_rate_ = self.exchange.extract_cost_curr_rate(exectrade)
                fee_cost += fee_cost_
                if fee_rate_ is not None:
                    fee_rate_array.append(fee_rate_)
                # only applies if fee is in quote currency!
                if trade_base_currency == fee_currency:
                    fee_abs += fee_cost_
        # Ensure at least one trade was found:
        if fee_currency:
            # fee_rate should use mean
            fee_rate = sum(fee_rate_array) / float(len(fee_rate_array)) if fee_rate_array else None
            if fee_rate is not None and fee_rate < 0.02:
                # Only update if fee-rate is < 2%
                trade.update_fee(fee_cost, fee_currency, fee_rate, order.get('side', ''))

        if not isclose(amount, order_amount, abs_tol=constants.MATH_CLOSE_PREC):
            # TODO-lev: leverage?
            logger.warning(f"Amount {amount} does not match amount {trade.amount}")
            raise DependencyException("Half bought? Amounts don't match")

        if fee_abs != 0:
            return self.apply_fee_conditional(trade, trade_base_currency,
                                              amount=amount, fee_abs=fee_abs)
        else:
            return amount

    def get_valid_price(self, custom_price: float, proposed_price: float) -> float:
        """
        Return the valid price.
        Check if the custom price is of the good type if not return proposed_price
        :return: valid price for the order
        """
        if custom_price:
            try:
                valid_custom_price = float(custom_price)
            except ValueError:
                valid_custom_price = proposed_price
        else:
            valid_custom_price = proposed_price

        cust_p_max_dist_r = self.config.get('custom_price_max_distance_ratio', 0.02)
        min_custom_price_allowed = proposed_price - (proposed_price * cust_p_max_dist_r)
        max_custom_price_allowed = proposed_price + (proposed_price * cust_p_max_dist_r)

        # Bracket between min_custom_price_allowed and max_custom_price_allowed
        return max(
            min(valid_custom_price, max_custom_price_allowed),
            min_custom_price_allowed)<|MERGE_RESOLUTION|>--- conflicted
+++ resolved
@@ -705,13 +705,9 @@
 
         logger.debug('Handling %s ...', trade)
 
-<<<<<<< HEAD
         (enter, exit_) = (False, False)
 
-=======
-        (buy, sell) = (False, False)
         # TODO-lev: change to use_exit_signal, ignore_roi_if_enter_signal
->>>>>>> d680fdf3
         if (self.config.get('use_sell_signal', True) or
                 self.config.get('ignore_roi_if_buy_signal', False)):
             analyzed_df, _ = self.dataprovider.get_analyzed_dataframe(trade.pair,
@@ -723,15 +719,9 @@
                 analyzed_df, is_short=trade.is_short
             )
 
-<<<<<<< HEAD
         # TODO-lev: side should depend on trade side.
-        sell_rate = self.exchange.get_rate(trade.pair, refresh=True, side="sell")
-        if self._check_and_execute_exit(trade, sell_rate, enter, exit_):
-=======
-        logger.debug('checking sell')
         exit_rate = self.exchange.get_rate(trade.pair, refresh=True, side="sell")
-        if self._check_and_execute_exit(trade, exit_rate, buy, sell):
->>>>>>> d680fdf3
+        if self._check_and_execute_exit(trade, exit_rate, enter, exit_):
             return True
 
         logger.debug('Found no sell signal for %s.', trade)
@@ -871,35 +861,19 @@
                     logger.warning(f"Could not create trailing stoploss order "
                                    f"for pair {trade.pair}.")
 
-<<<<<<< HEAD
-    def _check_and_execute_exit(self, trade: Trade, sell_rate: float,
+    def _check_and_execute_exit(self, trade: Trade, exit_rate: float,
                                 enter: bool, exit_: bool) -> bool:
         """
         Check and execute trade exit
         """
         should_exit: SellCheckTuple = self.strategy.should_exit(
-            trade, sell_rate, datetime.now(timezone.utc), enter=enter, exit_=exit_,
+            trade, exit_rate, datetime.now(timezone.utc), enter=enter, exit_=exit_,
             force_stoploss=self.edge.stoploss(trade.pair) if self.edge else 0
         )
 
         if should_exit.sell_flag:
             logger.info(f'Exit for {trade.pair} detected. Reason: {should_exit.sell_type}')
-            self.execute_trade_exit(trade, sell_rate, should_exit)
-=======
-    def _check_and_execute_exit(self, trade: Trade, exit_rate: float,
-                                buy: bool, sell: bool) -> bool:
-        """
-        Check and execute exit
-        """
-        should_sell = self.strategy.should_sell(
-            trade, exit_rate, datetime.now(timezone.utc), buy, sell,
-            force_stoploss=self.edge.stoploss(trade.pair) if self.edge else 0
-        )
-
-        if should_sell.sell_flag:
-            logger.info(f'Executing Sell for {trade.pair}. Reason: {should_sell.sell_type}')
-            self.execute_trade_exit(trade, exit_rate, should_sell)
->>>>>>> d680fdf3
+            self.execute_trade_exit(trade, exit_rate, should_exit)
             return True
         return False
 
