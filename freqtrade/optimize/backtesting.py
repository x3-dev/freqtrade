--- conflicted
+++ resolved
@@ -21,15 +21,12 @@
 from freqtrade.misc import file_dump_json
 from freqtrade.optimize.backslapping import Backslapping
 from freqtrade.persistence import Trade
-<<<<<<< HEAD
 from freqtrade.strategy.interface import SellType
 from freqtrade.strategy.resolver import IStrategy, StrategyResolver
-=======
 from profilehooks import profile
 from collections import OrderedDict
 import timeit
 from time import sleep
->>>>>>> 1a673c6a
 
 logger = logging.getLogger(__name__)
 
@@ -78,7 +75,7 @@
         self.exchange = Exchange(self.config)
         self.fee = self.exchange.get_fee()
 
-        self.stop_loss_value = self.analyze.strategy.stoploss
+        self.stop_loss_value = self.strategy.stoploss
 
         #### backslap config
         '''
@@ -172,10 +169,11 @@
         """
         Generate small table outlining Backtest results
         """
+
         tabular_data = []
         headers = ['Sell Reason', 'Count']
         for reason, count in results['sell_reason'].value_counts().iteritems():
-            tabular_data.append([reason.value,  count])
+            tabular_data.append([reason.value, count])
         return tabulate(tabular_data, headers=headers, tablefmt="pipe")
 
     def _store_backtest_result(self, recordfilename: Optional[str], results: DataFrame) -> None:
@@ -211,22 +209,16 @@
                 trade_count_lock[sell_row.date] = trade_count_lock.get(sell_row.date, 0) + 1
 
             buy_signal = sell_row.buy
-<<<<<<< HEAD
             sell = self.strategy.should_sell(trade, sell_row.open, sell_row.date, buy_signal,
                                              sell_row.sell)
             if sell.sell_flag:
-
-=======
-            if self.analyze.should_sell(trade, sell_row.open, sell_row.date, buy_signal,
-                                        sell_row.sell):
->>>>>>> 1a673c6a
                 return BacktestResult(pair=pair,
                                       profit_percent=trade.calc_profit_percent(rate=sell_row.open),
                                       profit_abs=trade.calc_profit(rate=sell_row.open),
                                       open_time=buy_row.date,
                                       close_time=sell_row.date,
                                       trade_duration=int((
-                                          sell_row.date - buy_row.date).total_seconds() // 60),
+                                                                 sell_row.date - buy_row.date).total_seconds() // 60),
                                       open_index=buy_row.Index,
                                       close_index=sell_row.Index,
                                       open_at_end=False,
@@ -243,7 +235,7 @@
                                  open_time=buy_row.date,
                                  close_time=sell_row.date,
                                  trade_duration=int((
-                                     sell_row.date - buy_row.date).total_seconds() // 60),
+                                                            sell_row.date - buy_row.date).total_seconds() // 60),
                                  open_index=buy_row.Index,
                                  close_index=sell_row.Index,
                                  open_at_end=True,
@@ -278,17 +270,6 @@
             position_stacking: do we allow position stacking? (default: False)
         :return: DataFrame
         """
-<<<<<<< HEAD
-        headers = ['date', 'buy', 'open', 'close', 'sell']
-        processed = args['processed']
-        max_open_trades = args.get('max_open_trades', 0)
-        position_stacking = args.get('position_stacking', False)
-        trades = []
-        trade_count_lock: Dict = {}
-        for pair, pair_data in processed.items():
-            pair_data['buy'], pair_data['sell'] = 0, 0  # cleanup from previous run
-=======
->>>>>>> 1a673c6a
 
         use_backslap = self.use_backslap
         debug_timing = self.debug_timing_main_loop
@@ -301,7 +282,7 @@
             headers = ['date', 'buy', 'open', 'close', 'sell']
             processed = args['processed']
             max_open_trades = args.get('max_open_trades', 0)
-            realistic = args.get('realistic', False)
+            position_stacking = args.get('position_stacking', False)
             trades = []
             trade_count_lock: Dict = {}
 
@@ -334,15 +315,6 @@
                     if row.buy == 0 or row.sell == 1:
                         continue  # skip rows where no buy signal or that would immediately sell off
 
-                    if realistic:
-                        if lock_pair_until is not None and row.date <= lock_pair_until:
-                            continue
-                    if max_open_trades > 0:
-                        # Check if max_open_trades has already been reached for the given date
-                        if not trade_count_lock.get(row.date, 0) < max_open_trades:
-                            continue
-
-<<<<<<< HEAD
                 if not position_stacking:
                     if lock_pair_until is not None and row.date <= lock_pair_until:
                         continue
@@ -350,9 +322,8 @@
                     # Check if max_open_trades has already been reached for the given date
                     if not trade_count_lock.get(row.date, 0) < max_open_trades:
                         continue
-=======
+
                         trade_count_lock[row.date] = trade_count_lock.get(row.date, 0) + 1
->>>>>>> 1a673c6a
 
                     trade_entry = self._get_sell_trade_entry(pair, row, ticker[index + 1:],
                                                              trade_count_lock, args)
@@ -439,21 +410,6 @@
         if self.config.get('export', False):
             self._store_backtest_result(self.config.get('exportfilename'), results)
 
-<<<<<<< HEAD
-        logger.info(
-            '\n' + '=' * 49 +
-            ' BACKTESTING REPORT ' +
-            '=' * 50 + '\n'
-            '%s',
-            self._generate_text_table(
-                data,
-                results
-            )
-        )
-        # logger.info(
-        #     results[['sell_reason']].groupby('sell_reason').count()
-        # )
-=======
         if self.use_backslap:
             logger.info(
                 '\n====================================================== '
@@ -473,7 +429,6 @@
                 def to_fwf(df, fname):
                     content = tabulate(df.values.tolist(), list(df.columns), floatfmt=".8f", tablefmt='psql')
                     print(content)
->>>>>>> 1a673c6a
 
                 DataFrame.to_fwf = to_fwf(TradesFrame, "backslap.txt")
 
@@ -499,13 +454,17 @@
                     results
                 )
             )
-        logger.info(
-            '\n' +
-            ' SELL READON STATS '.center(119, '=') +
-            '\n%s \n',
-            self._generate_text_table_sell_reason(data, results)
-
-        )
+
+        if 'Sell Reason' in results.columns:
+            logger.info(
+                '\n' +
+                ' SELL READON STATS '.center(119, '=') +
+                '\n%s \n',
+                self._generate_text_table_sell_reason(data, results)
+
+            )
+        else:
+            logger.info("no sell reasons available!")
 
         logger.info(
             '\n' +
