--- conflicted
+++ resolved
@@ -175,6 +175,9 @@
         if self.has_space('stoploss'):
             result['stoploss'] = {p.name: params.get(p.name)
                                   for p in self.hyperopt_space('stoploss')}
+        if self.has_space('trailing'):
+            result['trailing'] = {p.name: params.get(p.name)
+                                  for p in self.hyperopt_space('trailing')}
 
         return result
 
@@ -184,7 +187,6 @@
         """
         Display details of the hyperopt result
         """
-<<<<<<< HEAD
         params = results.get('params_details', {})
 
         # Default header string
@@ -197,7 +199,7 @@
 
         if print_json:
             result_dict: Dict = {}
-            for s in ['buy', 'sell', 'roi', 'stoploss']:
+            for s in ['buy', 'sell', 'roi', 'stoploss', 'trailing']:
                 Hyperopt._params_update_for_json(result_dict, params, s)
             print(rapidjson.dumps(result_dict, default=str, number_mode=rapidjson.NM_NATIVE))
 
@@ -206,42 +208,12 @@
             Hyperopt._params_pretty_print(params, 'sell', "Sell hyperspace params:")
             Hyperopt._params_pretty_print(params, 'roi', "ROI table:")
             Hyperopt._params_pretty_print(params, 'stoploss', "Stoploss:")
+            Hyperopt._params_pretty_print(params, 'trailing', "Trailing stop:")
 
     @staticmethod
     def _params_update_for_json(result_dict, params, space: str):
         if space in params:
             space_params = Hyperopt._space_params(params, space)
-=======
-        # This is printed when Ctrl+C is pressed quickly, before first epochs have
-        # a chance to be evaluated.
-        if not self.trials:
-            print("No epochs evaluated yet, no best result.")
-            return
-
-        results = sorted(self.trials, key=itemgetter('loss'))
-        best_result = results[0]
-        params = best_result['params']
-        log_str = self.format_results_logstring(best_result)
-
-        print(f"\nBest result:\n\n{log_str}\n")
-
-        if self.config.get('print_json'):
-            result_dict: Dict = {}
-            for s in ['buy', 'sell', 'roi', 'stoploss', 'trailing']:
-                self._params_update_for_json(result_dict, params, s)
-            print(rapidjson.dumps(result_dict, default=str, number_mode=rapidjson.NM_NATIVE))
-
-        else:
-            self._params_pretty_print(params, 'buy', "Buy hyperspace params:")
-            self._params_pretty_print(params, 'sell', "Sell hyperspace params:")
-            self._params_pretty_print(params, 'roi', "ROI table:")
-            self._params_pretty_print(params, 'stoploss', "Stoploss:")
-            self._params_pretty_print(params, 'trailing', "Trailing stop:")
-
-    def _params_update_for_json(self, result_dict, params, space: str):
-        if self.has_space(space):
-            space_params = self.space_params(params, space)
->>>>>>> 8dd9b5c6
             if space in ['buy', 'sell']:
                 result_dict.setdefault('params', {}).update(space_params)
             elif space == 'roi':
@@ -252,8 +224,7 @@
                 result_dict['minimal_roi'] = OrderedDict(
                     (str(k), v) for k, v in space_params.items()
                 )
-<<<<<<< HEAD
-            else:  # 'stoploss'
+            else:  # 'stoploss', 'trailing'
                 result_dict.update(space_params)
 
     @staticmethod
@@ -277,21 +248,6 @@
         return results['loss'] < current_best_loss
 
     def print_results(self, results) -> None:
-=======
-            else:  # 'stoploss', 'trailing'
-                result_dict.update(space_params)
-
-    def _params_pretty_print(self, params, space: str, header: str):
-        if self.has_space(space):
-            space_params = self.space_params(params, space, 5)
-            print(header)
-            pprint(space_params, indent=4)
-
-    def is_best(self, results) -> bool:
-        return results['loss'] < self.current_best_loss
-
-    def log_results(self, results) -> None:
->>>>>>> 8dd9b5c6
         """
         Log results if it is better than any previous evaluation
         """
@@ -372,19 +328,7 @@
 
         return spaces
 
-<<<<<<< HEAD
     def generate_optimizer(self, raw_params: List[Any], iteration=None) -> Dict:
-=======
-    def space_params(self, params, space: str, r: int = None) -> Dict:
-        if space == 'roi':
-            d = self.custom_hyperopt.generate_roi_table(params)
-        else:
-            d = {p.name: params.get(p.name) for p in self.hyperopt_space(space)}
-        # Round floats to `r` digits after the decimal point if requested
-        return round_dict(d, r) if r else d
-
-    def generate_optimizer(self, _params: Dict, iteration=None) -> Dict:
->>>>>>> 8dd9b5c6
         """
         Used Optimize function. Called once per epoch to optimize whatever is configured.
         Keep this function as optimized as possible!
@@ -408,12 +352,13 @@
             self.backtesting.strategy.stoploss = params_dict['stoploss']
 
         if self.has_space('trailing'):
-            self.backtesting.strategy.trailing_stop = params['trailing_stop']
-            self.backtesting.strategy.trailing_stop_positive = params['trailing_stop_positive']
+            self.backtesting.strategy.trailing_stop = params_dict['trailing_stop']
+            self.backtesting.strategy.trailing_stop_positive = \
+                    params_dict['trailing_stop_positive']
             self.backtesting.strategy.trailing_stop_positive_offset = \
-                params['trailing_stop_positive_offset']
+                    params_dict['trailing_stop_positive_offset']
             self.backtesting.strategy.trailing_only_offset_is_reached = \
-                params['trailing_only_offset_is_reached']
+                    params_dict['trailing_only_offset_is_reached']
 
         processed = load(self.tickerdata_pickle)
 
