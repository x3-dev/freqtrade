--- conflicted
+++ resolved
@@ -40,22 +40,16 @@
     :return: None
     """
 
-<<<<<<< HEAD
     db_url: str = config.get('db_url', None)
     schema: str = config.get('db_schema', None)
     clean_open_orders: bool = config.get('dry_run', False)
 
     kwargs, __schema__ = {}, None
 
-=======
     if db_url == 'sqlite:///':
         raise OperationalException(
             f'Bad db-url {db_url}. For in-memory database, please use `sqlite://`.')
-    if db_url == 'sqlite://':
-        kwargs.update({
-            'poolclass': StaticPool,
-        })
->>>>>>> e9456cdf
+
     # Take care of thread ownership
     if db_url.startswith('sqlite://'):
         kwargs.update({
