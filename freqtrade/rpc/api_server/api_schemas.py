--- conflicted
+++ resolved
@@ -5,19 +5,11 @@
 
 from freqtrade.constants import DATETIME_PRINT_FORMAT
 from freqtrade.enums import OrderTypeValues, SignalDirection, TradingMode
-<<<<<<< HEAD
-
-
-class ChangeConfigPayload(BaseModel):
-    key: str
-    val: Optional[str]
 
 
 class ChangeConfigStatus(BaseModel):
     status: str
     msg: str
-=======
->>>>>>> 33841da3
 
 
 class Ping(BaseModel):
@@ -440,4 +432,8 @@
 
 class Health(BaseModel):
     last_process: datetime
-    last_process_ts: int+    last_process_ts: int
+
+class ChangeConfigPayload(BaseModel):
+    key: str
+    val: Optional[str]