--- conflicted
+++ resolved
@@ -1208,20 +1208,13 @@
             }
 
         return {
-<<<<<<< HEAD
-            'last_process': str(last_p),
-            'last_process_loc': last_p.astimezone(tzlocal()).strftime(DATETIME_PRINT_FORMAT),
-            'last_process_ts': int(last_p.timestamp()),
-        }
-
-    def _update_market_direction(self, direction: MarketDirection) -> None:
-        self._freqtrade.strategy.market_direction = direction
-
-    def _get_market_direction(self) -> MarketDirection:
-        return self._freqtrade.strategy.market_direction
-=======
             "last_process": str(last_p),
             "last_process_loc": last_p.astimezone(tzlocal()).strftime(DATETIME_PRINT_FORMAT),
             "last_process_ts": int(last_p.timestamp()),
         }
->>>>>>> bcd416c8
+
+    def _update_market_direction(self, direction: MarketDirection) -> None:
+        self._freqtrade.strategy.market_direction = direction
+
+    def _get_market_direction(self) -> MarketDirection:
+        return self._freqtrade.strategy.market_direction