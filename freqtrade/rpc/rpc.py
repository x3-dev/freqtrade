"""
This module contains class to define a RPC communications
"""
import logging
from abc import abstractmethod
from datetime import date, datetime, timedelta, timezone
from math import isnan
from typing import Any, Dict, List, Optional, Tuple, Union

import arrow
import psutil
from dateutil.relativedelta import relativedelta
from dateutil.tz import tzlocal
from numpy import NAN, inf, int64, mean
from pandas import DataFrame, NaT

from freqtrade import __version__
from freqtrade.configuration.timerange import TimeRange
from freqtrade.constants import CANCEL_REASON, DATETIME_PRINT_FORMAT
from freqtrade.data.history import load_data
from freqtrade.enums import SellType, State
from freqtrade.enums.signaltype import SignalDirection
from freqtrade.enums.tradingmode import TradingMode
from freqtrade.exceptions import ExchangeError, PricingError
from freqtrade.exchange import timeframe_to_minutes, timeframe_to_msecs
from freqtrade.loggers import bufferHandler
from freqtrade.misc import decimals_per_coin, shorten_date
from freqtrade.persistence import PairLocks, Trade
from freqtrade.persistence.models import PairLock
from freqtrade.plugins.pairlist.pairlist_helpers import expand_pairlist
from freqtrade.rpc.fiat_convert import CryptoToFiatConverter
from freqtrade.strategy.interface import SellCheckTuple


logger = logging.getLogger(__name__)


class RPCException(Exception):
    """
    Should be raised with a rpc-formatted message in an _rpc_* method
    if the required state is wrong, i.e.:

    raise RPCException('*Status:* `no active trade`')
    """

    def __init__(self, message: str) -> None:
        super().__init__(self)
        self.message = message

    def __str__(self):
        return self.message

    def __json__(self):
        return {
            'msg': self.message
        }


class RPCHandler:

    def __init__(self, rpc: 'RPC', config: Dict[str, Any]) -> None:
        """
        Initializes RPCHandlers
        :param rpc: instance of RPC Helper class
        :param config: Configuration object
        :return: None
        """
        self._rpc = rpc
        self._config: Dict[str, Any] = config

    @property
    def name(self) -> str:
        """ Returns the lowercase name of the implementation """
        return self.__class__.__name__.lower()

    @abstractmethod
    def cleanup(self) -> None:
        """ Cleanup pending module resources """

    @abstractmethod
    def send_msg(self, msg: Dict[str, str]) -> None:
        """ Sends a message to all registered rpc modules """


class RPC:
    """
    RPC class can be used to have extra feature, like bot data, and access to DB data
    """
    # Bind _fiat_converter if needed
    _fiat_converter: Optional[CryptoToFiatConverter] = None

    def __init__(self, freqtrade) -> None:
        """
        Initializes all enabled rpc modules
        :param freqtrade: Instance of a freqtrade bot
        :return: None
        """
        self._freqtrade = freqtrade
        self._config: Dict[str, Any] = freqtrade.config
        if self._config.get('fiat_display_currency', None):
            self._fiat_converter = CryptoToFiatConverter()

    @staticmethod
    def _rpc_show_config(config, botstate: Union[State, str],
                         strategy_version: Optional[str] = None) -> Dict[str, Any]:
        """
        Return a dict of config options.
        Explicitly does NOT return the full config to avoid leakage of sensitive
        information via rpc.
        """
        val = {
            'version': __version__,
            'strategy_version': strategy_version,
            'dry_run': config['dry_run'],
            'trading_mode': config.get('trading_mode', 'spot'),
            'short_allowed': config.get('trading_mode', 'spot') != 'spot',
            'stake_currency': config['stake_currency'],
            'stake_currency_decimals': decimals_per_coin(config['stake_currency']),
            'stake_amount': config['stake_amount'],
            'available_capital': config.get('available_capital'),
            'max_open_trades': (config['max_open_trades']
                                if config['max_open_trades'] != float('inf') else -1),
            'minimal_roi': config['minimal_roi'].copy() if 'minimal_roi' in config else {},
            'stoploss': config.get('stoploss'),
            'trailing_stop': config.get('trailing_stop'),
            'trailing_stop_positive': config.get('trailing_stop_positive'),
            'trailing_stop_positive_offset': config.get('trailing_stop_positive_offset'),
            'trailing_only_offset_is_reached': config.get('trailing_only_offset_is_reached'),
            'unfilledtimeout': config.get('unfilledtimeout'),
            'use_custom_stoploss': config.get('use_custom_stoploss'),
            'order_types': config.get('order_types'),
            'bot_name': config.get('bot_name', 'freqtrade'),
            'timeframe': config.get('timeframe'),
            'timeframe_ms': timeframe_to_msecs(config['timeframe']
                                               ) if 'timeframe' in config else 0,
            'timeframe_min': timeframe_to_minutes(config['timeframe']
                                                  ) if 'timeframe' in config else 0,
            'exchange': config['exchange']['name'],
            'strategy': config['strategy'],
            'forcebuy_enabled': config.get('forcebuy_enable', False),
            'ask_strategy': config.get('ask_strategy', {}),
            'bid_strategy': config.get('bid_strategy', {}),
            'state': str(botstate),
            'runmode': config['runmode'].value,
            'position_adjustment_enable': config.get('position_adjustment_enable', False),
            'max_entry_position_adjustment': (
                config.get('max_entry_position_adjustment', -1)
                if config.get('max_entry_position_adjustment') != float('inf')
                else -1)
        }
        return val

    def _rpc_trade_status(self, trade_ids: List[int] = []) -> List[Dict[str, Any]]:
        """
        Below follows the RPC backend it is prefixed with rpc_ to raise awareness that it is
        a remotely exposed function
        """
        # Fetch open trades
        if trade_ids:
            trades = Trade.get_trades(trade_filter=Trade.id.in_(trade_ids)).all()
        else:
            trades = Trade.get_open_trades()

        if not trades:
            raise RPCException('no active trade')
        else:
            results = []
            for trade in trades:
                order = None
                if trade.open_order_id:
                    order = self._freqtrade.exchange.fetch_order(trade.open_order_id, trade.pair)
                # calculate profit and send message to user
                if trade.is_open:
                    try:
                        closing_side = "buy" if trade.is_short else "sell"
                        current_rate = self._freqtrade.exchange.get_rate(
                            trade.pair, refresh=False, side=closing_side)
                    except (ExchangeError, PricingError):
                        current_rate = NAN
                else:
                    current_rate = trade.close_rate
                current_profit = trade.calc_profit_ratio(current_rate)
                current_profit_abs = trade.calc_profit(current_rate)
                current_profit_fiat: Optional[float] = None
                # Calculate fiat profit
                if self._fiat_converter:
                    current_profit_fiat = self._fiat_converter.convert_amount(
                        current_profit_abs,
                        self._freqtrade.config['stake_currency'],
                        self._freqtrade.config['fiat_display_currency']
                    )

                # Calculate guaranteed profit (in case of trailing stop)
                stoploss_entry_dist = trade.calc_profit(trade.stop_loss)
                stoploss_entry_dist_ratio = trade.calc_profit_ratio(trade.stop_loss)
                # calculate distance to stoploss
                stoploss_current_dist = trade.stop_loss - current_rate
                stoploss_current_dist_ratio = stoploss_current_dist / current_rate

                trade_dict = trade.to_json()
                trade_dict.update(dict(
                    base_currency=self._freqtrade.config['stake_currency'],
                    close_profit=trade.close_profit if trade.close_profit is not None else None,
                    current_rate=current_rate,
                    current_profit=current_profit,  # Deprecated
                    current_profit_pct=round(current_profit * 100, 2),  # Deprecated
                    current_profit_abs=current_profit_abs,  # Deprecated
                    profit_ratio=current_profit,
                    profit_pct=round(current_profit * 100, 2),
                    profit_abs=current_profit_abs,
                    profit_fiat=current_profit_fiat,

                    stoploss_current_dist=stoploss_current_dist,
                    stoploss_current_dist_ratio=round(stoploss_current_dist_ratio, 8),
                    stoploss_current_dist_pct=round(stoploss_current_dist_ratio * 100, 2),
                    stoploss_entry_dist=stoploss_entry_dist,
                    stoploss_entry_dist_ratio=round(stoploss_entry_dist_ratio, 8),
                    open_order='({} {} rem={:.8f})'.format(
                        order['type'], order['side'], order['remaining']
                    ) if order else None,
                ))
                results.append(trade_dict)
            return results

    def _rpc_status_table(self, stake_currency: str,
                          fiat_display_currency: str) -> Tuple[List, List, float]:
        trades = Trade.get_open_trades()
        if not trades:
            raise RPCException('no active trade')
        else:
            trades_list = []
            fiat_profit_sum = NAN
            for trade in trades:
                # calculate profit and send message to user
                try:
                    closing_side = "buy" if trade.is_short else "sell"
                    current_rate = self._freqtrade.exchange.get_rate(
                        trade.pair, refresh=False, side=closing_side)
                except (PricingError, ExchangeError):
                    current_rate = NAN
                trade_profit = trade.calc_profit(current_rate)
                profit_str = f'{trade.calc_profit_ratio(current_rate):.2%}'
                direction_str = 'S' if trade.is_short else 'L'
                if self._fiat_converter:
                    fiat_profit = self._fiat_converter.convert_amount(
                        trade_profit,
                        stake_currency,
                        fiat_display_currency
                    )
                    if fiat_profit and not isnan(fiat_profit):
                        profit_str += f" ({fiat_profit:.2f})"
                        fiat_profit_sum = fiat_profit if isnan(fiat_profit_sum) \
                            else fiat_profit_sum + fiat_profit
                detail_trade = [
                    f'{trade.id} {direction_str}',
                    trade.pair + ('*' if (trade.open_order_id is not None
                                          and trade.close_rate_requested is None) else '')
                    + ('**' if (trade.close_rate_requested is not None) else ''),
                    shorten_date(arrow.get(trade.open_date).humanize(only_distance=True)),
                    profit_str
                ]
                if self._config.get('position_adjustment_enable', False):
                    max_buy_str = ''
                    if self._config.get('max_entry_position_adjustment', -1) > 0:
                        max_buy_str = f"/{self._config['max_entry_position_adjustment'] + 1}"
                    filled_buys = trade.nr_of_successful_buys
                    detail_trade.append(f"{filled_buys}{max_buy_str}")
                trades_list.append(detail_trade)
            profitcol = "Profit"
            if self._fiat_converter:
                profitcol += " (" + fiat_display_currency + ")"

            columns = ['ID L/S', 'Pair', 'Since', profitcol]
            if self._config.get('position_adjustment_enable', False):
<<<<<<< HEAD
                columns.append('# Buys')
=======
                columns = ['ID', 'Pair', 'Since', profitcol, '# Entries']
            else:
                columns = ['ID', 'Pair', 'Since', profitcol]
>>>>>>> 6a591038
            return trades_list, columns, fiat_profit_sum

    def _rpc_daily_profit(
            self, timescale: int,
            stake_currency: str, fiat_display_currency: str) -> Dict[str, Any]:
        today = datetime.now(timezone.utc).date()
        profit_days: Dict[date, Dict] = {}

        if not (isinstance(timescale, int) and timescale > 0):
            raise RPCException('timescale must be an integer greater than 0')

        for day in range(0, timescale):
            profitday = today - timedelta(days=day)
            trades = Trade.get_trades(trade_filter=[
                Trade.is_open.is_(False),
                Trade.close_date >= profitday,
                Trade.close_date < (profitday + timedelta(days=1))
            ]).order_by(Trade.close_date).all()
            curdayprofit = sum(
                trade.close_profit_abs for trade in trades if trade.close_profit_abs is not None)
            profit_days[profitday] = {
                'amount': curdayprofit,
                'trades': len(trades)
            }

        data = [
            {
                'date': key,
                'abs_profit': value["amount"],
                'fiat_value': self._fiat_converter.convert_amount(
                    value['amount'],
                    stake_currency,
                    fiat_display_currency
                ) if self._fiat_converter else 0,
                'trade_count': value["trades"],
            }
            for key, value in profit_days.items()
        ]
        return {
            'stake_currency': stake_currency,
            'fiat_display_currency': fiat_display_currency,
            'data': data
        }

    def _rpc_weekly_profit(
            self, timescale: int,
            stake_currency: str, fiat_display_currency: str) -> Dict[str, Any]:
        today = datetime.now(timezone.utc).date()
        first_iso_day_of_week = today - timedelta(days=today.weekday())  # Monday
        profit_weeks: Dict[date, Dict] = {}

        if not (isinstance(timescale, int) and timescale > 0):
            raise RPCException('timescale must be an integer greater than 0')

        for week in range(0, timescale):
            profitweek = first_iso_day_of_week - timedelta(weeks=week)
            trades = Trade.get_trades(trade_filter=[
                Trade.is_open.is_(False),
                Trade.close_date >= profitweek,
                Trade.close_date < (profitweek + timedelta(weeks=1))
            ]).order_by(Trade.close_date).all()
            curweekprofit = sum(
                trade.close_profit_abs for trade in trades if trade.close_profit_abs is not None)
            profit_weeks[profitweek] = {
                'amount': curweekprofit,
                'trades': len(trades)
            }

        data = [
            {
                'date': key,
                'abs_profit': value["amount"],
                'fiat_value': self._fiat_converter.convert_amount(
                    value['amount'],
                    stake_currency,
                    fiat_display_currency
                ) if self._fiat_converter else 0,
                'trade_count': value["trades"],
            }
            for key, value in profit_weeks.items()
        ]
        return {
            'stake_currency': stake_currency,
            'fiat_display_currency': fiat_display_currency,
            'data': data
        }

    def _rpc_monthly_profit(
            self, timescale: int,
            stake_currency: str, fiat_display_currency: str) -> Dict[str, Any]:
        first_day_of_month = datetime.now(timezone.utc).date().replace(day=1)
        profit_months: Dict[date, Dict] = {}

        if not (isinstance(timescale, int) and timescale > 0):
            raise RPCException('timescale must be an integer greater than 0')

        for month in range(0, timescale):
            profitmonth = first_day_of_month - relativedelta(months=month)
            trades = Trade.get_trades(trade_filter=[
                Trade.is_open.is_(False),
                Trade.close_date >= profitmonth,
                Trade.close_date < (profitmonth + relativedelta(months=1))
            ]).order_by(Trade.close_date).all()
            curmonthprofit = sum(
                trade.close_profit_abs for trade in trades if trade.close_profit_abs is not None)
            profit_months[profitmonth] = {
                'amount': curmonthprofit,
                'trades': len(trades)
            }

        data = [
            {
                'date': f"{key.year}-{key.month:02d}",
                'abs_profit': value["amount"],
                'fiat_value': self._fiat_converter.convert_amount(
                    value['amount'],
                    stake_currency,
                    fiat_display_currency
                ) if self._fiat_converter else 0,
                'trade_count': value["trades"],
            }
            for key, value in profit_months.items()
        ]
        return {
            'stake_currency': stake_currency,
            'fiat_display_currency': fiat_display_currency,
            'data': data
        }

    def _rpc_trade_history(self, limit: int, offset: int = 0, order_by_id: bool = False) -> Dict:
        """ Returns the X last trades """
        order_by = Trade.id if order_by_id else Trade.close_date.desc()
        if limit:
            trades = Trade.get_trades([Trade.is_open.is_(False)]).order_by(
                order_by).limit(limit).offset(offset)
        else:
            trades = Trade.get_trades([Trade.is_open.is_(False)]).order_by(
                Trade.close_date.desc()).all()

        output = [trade.to_json() for trade in trades]

        return {
            "trades": output,
            "trades_count": len(output),
            "total_trades": Trade.get_trades([Trade.is_open.is_(False)]).count(),
        }

    def _rpc_stats(self) -> Dict[str, Any]:
        """
        Generate generic stats for trades in database
        """
        def trade_win_loss(trade):
            if trade.close_profit > 0:
                return 'wins'
            elif trade.close_profit < 0:
                return 'losses'
            else:
                return 'draws'
        trades = trades = Trade.get_trades([Trade.is_open.is_(False)])
        # Sell reason
        sell_reasons = {}
        for trade in trades:
            if trade.sell_reason not in sell_reasons:
                sell_reasons[trade.sell_reason] = {'wins': 0, 'losses': 0, 'draws': 0}
            sell_reasons[trade.sell_reason][trade_win_loss(trade)] += 1

        # Duration
        dur: Dict[str, List[int]] = {'wins': [], 'draws': [], 'losses': []}
        for trade in trades:
            if trade.close_date is not None and trade.open_date is not None:
                trade_dur = (trade.close_date - trade.open_date).total_seconds()
                dur[trade_win_loss(trade)].append(trade_dur)

        wins_dur = sum(dur['wins']) / len(dur['wins']) if len(dur['wins']) > 0 else None
        draws_dur = sum(dur['draws']) / len(dur['draws']) if len(dur['draws']) > 0 else None
        losses_dur = sum(dur['losses']) / len(dur['losses']) if len(dur['losses']) > 0 else None

        durations = {'wins': wins_dur, 'draws': draws_dur, 'losses': losses_dur}
        return {'sell_reasons': sell_reasons, 'durations': durations}

    def _rpc_trade_statistics(
            self, stake_currency: str, fiat_display_currency: str,
            start_date: datetime = datetime.fromtimestamp(0)) -> Dict[str, Any]:
        """ Returns cumulative profit statistics """
        trade_filter = ((Trade.is_open.is_(False) & (Trade.close_date >= start_date)) |
                        Trade.is_open.is_(True))
        trades = Trade.get_trades(trade_filter).order_by(Trade.id).all()

        profit_all_coin = []
        profit_all_ratio = []
        profit_closed_coin = []
        profit_closed_ratio = []
        durations = []
        winning_trades = 0
        losing_trades = 0

        for trade in trades:
            current_rate: float = 0.0

            if not trade.open_rate:
                continue
            if trade.close_date:
                durations.append((trade.close_date - trade.open_date).total_seconds())

            if not trade.is_open:
                profit_ratio = trade.close_profit
                profit_closed_coin.append(trade.close_profit_abs)
                profit_closed_ratio.append(profit_ratio)
                if trade.close_profit >= 0:
                    winning_trades += 1
                else:
                    losing_trades += 1
            else:
                # Get current rate
                try:
                    closing_side = "buy" if trade.is_short else "sell"
                    current_rate = self._freqtrade.exchange.get_rate(
                        trade.pair, refresh=False, side=closing_side)
                except (PricingError, ExchangeError):
                    current_rate = NAN
                profit_ratio = trade.calc_profit_ratio(rate=current_rate)

            profit_all_coin.append(
                trade.calc_profit(rate=trade.close_rate or current_rate)
            )
            profit_all_ratio.append(profit_ratio)

        best_pair = Trade.get_best_pair(start_date)

        # Prepare data to display
        profit_closed_coin_sum = round(sum(profit_closed_coin), 8)
        profit_closed_ratio_mean = float(mean(profit_closed_ratio) if profit_closed_ratio else 0.0)
        profit_closed_ratio_sum = sum(profit_closed_ratio) if profit_closed_ratio else 0.0

        profit_closed_fiat = self._fiat_converter.convert_amount(
            profit_closed_coin_sum,
            stake_currency,
            fiat_display_currency
        ) if self._fiat_converter else 0

        profit_all_coin_sum = round(sum(profit_all_coin), 8)
        profit_all_ratio_mean = float(mean(profit_all_ratio) if profit_all_ratio else 0.0)
        # Doing the sum is not right - overall profit needs to be based on initial capital
        profit_all_ratio_sum = sum(profit_all_ratio) if profit_all_ratio else 0.0
        starting_balance = self._freqtrade.wallets.get_starting_balance()
        profit_closed_ratio_fromstart = 0
        profit_all_ratio_fromstart = 0
        if starting_balance:
            profit_closed_ratio_fromstart = profit_closed_coin_sum / starting_balance
            profit_all_ratio_fromstart = profit_all_coin_sum / starting_balance

        profit_all_fiat = self._fiat_converter.convert_amount(
            profit_all_coin_sum,
            stake_currency,
            fiat_display_currency
        ) if self._fiat_converter else 0

        first_date = trades[0].open_date if trades else None
        last_date = trades[-1].open_date if trades else None
        num = float(len(durations) or 1)
        return {
            'profit_closed_coin': profit_closed_coin_sum,
            'profit_closed_percent_mean': round(profit_closed_ratio_mean * 100, 2),
            'profit_closed_ratio_mean': profit_closed_ratio_mean,
            'profit_closed_percent_sum': round(profit_closed_ratio_sum * 100, 2),
            'profit_closed_ratio_sum': profit_closed_ratio_sum,
            'profit_closed_ratio': profit_closed_ratio_fromstart,
            'profit_closed_percent': round(profit_closed_ratio_fromstart * 100, 2),
            'profit_closed_fiat': profit_closed_fiat,
            'profit_all_coin': profit_all_coin_sum,
            'profit_all_percent_mean': round(profit_all_ratio_mean * 100, 2),
            'profit_all_ratio_mean': profit_all_ratio_mean,
            'profit_all_percent_sum': round(profit_all_ratio_sum * 100, 2),
            'profit_all_ratio_sum': profit_all_ratio_sum,
            'profit_all_ratio': profit_all_ratio_fromstart,
            'profit_all_percent': round(profit_all_ratio_fromstart * 100, 2),
            'profit_all_fiat': profit_all_fiat,
            'trade_count': len(trades),
            'closed_trade_count': len([t for t in trades if not t.is_open]),
            'first_trade_date': arrow.get(first_date).humanize() if first_date else '',
            'first_trade_timestamp': int(first_date.timestamp() * 1000) if first_date else 0,
            'latest_trade_date': arrow.get(last_date).humanize() if last_date else '',
            'latest_trade_timestamp': int(last_date.timestamp() * 1000) if last_date else 0,
            'avg_duration': str(timedelta(seconds=sum(durations) / num)).split('.')[0],
            'best_pair': best_pair[0] if best_pair else '',
            'best_rate': round(best_pair[1] * 100, 2) if best_pair else 0,  # Deprecated
            'best_pair_profit_ratio': best_pair[1] if best_pair else 0,
            'winning_trades': winning_trades,
            'losing_trades': losing_trades,
        }

    def _rpc_balance(self, stake_currency: str, fiat_display_currency: str) -> Dict:
        """ Returns current account balance per crypto """
        output = []
        total = 0.0
        try:
            tickers = self._freqtrade.exchange.get_tickers(cached=True)
        except (ExchangeError):
            raise RPCException('Error getting current tickers.')

        self._freqtrade.wallets.update(require_update=False)
        starting_capital = self._freqtrade.wallets.get_starting_balance()
        starting_cap_fiat = self._fiat_converter.convert_amount(
            starting_capital, stake_currency, fiat_display_currency) if self._fiat_converter else 0

        for coin, balance in self._freqtrade.wallets.get_all_balances().items():
            if not balance.total:
                continue

            est_stake: float = 0
            if coin == stake_currency:
                rate = 1.0
                est_stake = balance.total
            else:
                try:
                    pair = self._freqtrade.exchange.get_valid_pair_combination(coin, stake_currency)
                    rate = tickers.get(pair, {}).get('bid', None)
                    if rate:
                        if pair.startswith(stake_currency) and not pair.endswith(stake_currency):
                            rate = 1.0 / rate
                        est_stake = rate * balance.total
                except (ExchangeError):
                    logger.warning(f" Could not get rate for pair {coin}.")
                    continue
            total = total + (est_stake or 0)
            output.append({
                'currency': coin,
                'free': balance.free if balance.free is not None else 0,
                'balance': balance.total if balance.total is not None else 0,
                'used': balance.used if balance.used is not None else 0,
                'est_stake': est_stake or 0,
                'stake': stake_currency,
            })
        if total == 0.0:
            if self._freqtrade.config['dry_run']:
                raise RPCException('Running in Dry Run, balances are not available.')
            else:
                raise RPCException('All balances are zero.')

        value = self._fiat_converter.convert_amount(
            total, stake_currency, fiat_display_currency) if self._fiat_converter else 0

        trade_count = len(Trade.get_trades_proxy())
        starting_capital_ratio = 0.0
        starting_capital_ratio = (total / starting_capital) - 1 if starting_capital else 0.0
        starting_cap_fiat_ratio = (value / starting_cap_fiat) - 1 if starting_cap_fiat else 0.0

        return {
            'currencies': output,
            'total': total,
            'symbol': fiat_display_currency,
            'value': value,
            'stake': stake_currency,
            'starting_capital': starting_capital,
            'starting_capital_ratio': starting_capital_ratio,
            'starting_capital_pct': round(starting_capital_ratio * 100, 2),
            'starting_capital_fiat': starting_cap_fiat,
            'starting_capital_fiat_ratio': starting_cap_fiat_ratio,
            'starting_capital_fiat_pct': round(starting_cap_fiat_ratio * 100, 2),
            'trade_count': trade_count,
            'note': 'Simulated balances' if self._freqtrade.config['dry_run'] else ''
        }

    def _rpc_start(self) -> Dict[str, str]:
        """ Handler for start """
        if self._freqtrade.state == State.RUNNING:
            return {'status': 'already running'}

        self._freqtrade.state = State.RUNNING
        return {'status': 'starting trader ...'}

    def _rpc_stop(self) -> Dict[str, str]:
        """ Handler for stop """
        if self._freqtrade.state == State.RUNNING:
            self._freqtrade.state = State.STOPPED
            return {'status': 'stopping trader ...'}

        return {'status': 'already stopped'}

    def _rpc_reload_config(self) -> Dict[str, str]:
        """ Handler for reload_config. """
        self._freqtrade.state = State.RELOAD_CONFIG
        return {'status': 'Reloading config ...'}

    def _rpc_stopbuy(self) -> Dict[str, str]:
        """
        Handler to stop buying, but handle open trades gracefully.
        """
        if self._freqtrade.state == State.RUNNING:
            # Set 'max_open_trades' to 0
            self._freqtrade.config['max_open_trades'] = 0

        return {'status': 'No more buy will occur from now. Run /reload_config to reset.'}

    def _rpc_forceexit(self, trade_id: str, ordertype: Optional[str] = None) -> Dict[str, str]:
        """
        Handler for forcesell <id>.
        Sells the given trade at current price
        """
        def _exec_forcesell(trade: Trade) -> None:
            # Check if there is there is an open order
            fully_canceled = False
            if trade.open_order_id:
                order = self._freqtrade.exchange.fetch_order(trade.open_order_id, trade.pair)

                if order['side'] == 'buy':
                    fully_canceled = self._freqtrade.handle_cancel_enter(
                        trade, order, CANCEL_REASON['FORCE_SELL'])

                if order['side'] == 'sell':
                    # Cancel order - so it is placed anew with a fresh price.
                    self._freqtrade.handle_cancel_exit(trade, order, CANCEL_REASON['FORCE_SELL'])

            if not fully_canceled:
                # Get current rate and execute sell
                closing_side = "buy" if trade.is_short else "sell"
                current_rate = self._freqtrade.exchange.get_rate(
                    trade.pair, refresh=False, side=closing_side)
                sell_reason = SellCheckTuple(sell_type=SellType.FORCE_SELL)
                order_type = ordertype or self._freqtrade.strategy.order_types.get(
                    "forcesell", self._freqtrade.strategy.order_types["sell"])

                self._freqtrade.execute_trade_exit(
                    trade, current_rate, sell_reason, ordertype=order_type)
        # ---- EOF def _exec_forcesell ----

        if self._freqtrade.state != State.RUNNING:
            raise RPCException('trader is not running')

        with self._freqtrade._exit_lock:
            if trade_id == 'all':
                # Execute sell for all open orders
                for trade in Trade.get_open_trades():
                    _exec_forcesell(trade)
                Trade.commit()
                self._freqtrade.wallets.update()
                return {'result': 'Created sell orders for all open trades.'}

            # Query for trade
            trade = Trade.get_trades(
                trade_filter=[Trade.id == trade_id, Trade.is_open.is_(True), ]
            ).first()
            if not trade:
                logger.warning('forcesell: Invalid argument received')
                raise RPCException('invalid argument')

            _exec_forcesell(trade)
            Trade.commit()
            self._freqtrade.wallets.update()
            return {'result': f'Created sell order for trade {trade_id}.'}

    def _rpc_force_entry(self, pair: str, price: Optional[float], *,
                         order_type: Optional[str] = None,
                         order_side: SignalDirection = SignalDirection.LONG,
                         stake_amount: Optional[float] = None) -> Optional[Trade]:
        """
        Handler for forcebuy <asset> <price>
        Buys a pair trade at the given or current price
        """

        if not self._freqtrade.config.get('forcebuy_enable', False):
            raise RPCException('Forceentry not enabled.')

        if self._freqtrade.state != State.RUNNING:
            raise RPCException('trader is not running')

        if order_side == SignalDirection.SHORT and self._freqtrade.trading_mode == TradingMode.SPOT:
            raise RPCException("Can't go short on Spot markets.")

        # Check if pair quote currency equals to the stake currency.
        stake_currency = self._freqtrade.config.get('stake_currency')
        if not self._freqtrade.exchange.get_pair_quote_currency(pair) == stake_currency:
            raise RPCException(
                f'Wrong pair selected. Only pairs with stake-currency {stake_currency} allowed.')
        # check if valid pair

        # check if pair already has an open pair
        trade = Trade.get_trades([Trade.is_open.is_(True), Trade.pair == pair]).first()
        if trade:
            if not self._freqtrade.strategy.position_adjustment_enable:
                raise RPCException(f'position for {pair} already open - id: {trade.id}')

        if not stake_amount:
            # gen stake amount
            stake_amount = self._freqtrade.wallets.get_trade_stake_amount(pair)

        # execute buy
        if not order_type:
            order_type = self._freqtrade.strategy.order_types.get(
                'forcebuy', self._freqtrade.strategy.order_types['buy'])
        if self._freqtrade.execute_entry(pair, stake_amount, price,
                                         ordertype=order_type, trade=trade,
                                         is_short=(order_side == SignalDirection.SHORT)
                                         ):
            Trade.commit()
            trade = Trade.get_trades([Trade.is_open.is_(True), Trade.pair == pair]).first()
            return trade
        else:
            return None

    def _rpc_delete(self, trade_id: int) -> Dict[str, Union[str, int]]:
        """
        Handler for delete <id>.
        Delete the given trade and close eventually existing open orders.
        """
        with self._freqtrade._exit_lock:
            c_count = 0
            trade = Trade.get_trades(trade_filter=[Trade.id == trade_id]).first()
            if not trade:
                logger.warning('delete trade: Invalid argument received')
                raise RPCException('invalid argument')

            # Try cancelling regular order if that exists
            if trade.open_order_id:
                try:
                    self._freqtrade.exchange.cancel_order(trade.open_order_id, trade.pair)
                    c_count += 1
                except (ExchangeError):
                    pass

            # cancel stoploss on exchange ...
            if (self._freqtrade.strategy.order_types.get('stoploss_on_exchange')
                    and trade.stoploss_order_id):
                try:
                    self._freqtrade.exchange.cancel_stoploss_order(trade.stoploss_order_id,
                                                                   trade.pair)
                    c_count += 1
                except (ExchangeError):
                    pass

            trade.delete()
            self._freqtrade.wallets.update()
            return {
                'result': 'success',
                'trade_id': trade_id,
                'result_msg': f'Deleted trade {trade_id}. Closed {c_count} open orders.',
                'cancel_order_count': c_count,
            }

    def _rpc_performance(self) -> List[Dict[str, Any]]:
        """
        Handler for performance.
        Shows a performance statistic from finished trades
        """
        pair_rates = Trade.get_overall_performance()

        return pair_rates

    def _rpc_enter_tag_performance(self, pair: Optional[str]) -> List[Dict[str, Any]]:
        """
        Handler for buy tag performance.
        Shows a performance statistic from finished trades
        """
        return Trade.get_enter_tag_performance(pair)

    def _rpc_sell_reason_performance(self, pair: Optional[str]) -> List[Dict[str, Any]]:
        """
        Handler for sell reason performance.
        Shows a performance statistic from finished trades
        """
        return Trade.get_sell_reason_performance(pair)

    def _rpc_mix_tag_performance(self, pair: Optional[str]) -> List[Dict[str, Any]]:
        """
        Handler for mix tag (enter_tag + sell_reason) performance.
        Shows a performance statistic from finished trades
        """
        mix_tags = Trade.get_mix_tag_performance(pair)

        return mix_tags

    def _rpc_count(self) -> Dict[str, float]:
        """ Returns the number of trades running """
        if self._freqtrade.state != State.RUNNING:
            raise RPCException('trader is not running')

        trades = Trade.get_open_trades()
        return {
            'current': len(trades),
            'max': (int(self._freqtrade.config['max_open_trades'])
                    if self._freqtrade.config['max_open_trades'] != float('inf') else -1),
            'total_stake': sum((trade.open_rate * trade.amount) for trade in trades)
        }

    def _rpc_locks(self) -> Dict[str, Any]:
        """ Returns the  current locks """

        locks = PairLocks.get_pair_locks(None)
        return {
            'lock_count': len(locks),
            'locks': [lock.to_json() for lock in locks]
        }

    def _rpc_delete_lock(self, lockid: Optional[int] = None,
                         pair: Optional[str] = None) -> Dict[str, Any]:
        """ Delete specific lock(s) """
        locks = []

        if pair:
            locks = PairLocks.get_pair_locks(pair)
        if lockid:
            locks = PairLock.query.filter(PairLock.id == lockid).all()

        for lock in locks:
            lock.active = False
            lock.lock_end_time = datetime.now(timezone.utc)

        PairLock.query.session.commit()

        return self._rpc_locks()

    def _rpc_whitelist(self) -> Dict:
        """ Returns the currently active whitelist"""
        res = {'method': self._freqtrade.pairlists.name_list,
               'length': len(self._freqtrade.active_pair_whitelist),
               'whitelist': self._freqtrade.active_pair_whitelist
               }
        return res

    def _rpc_blacklist_delete(self, delete: List[str]) -> Dict:
        """ Removes pairs from currently active blacklist """
        errors = {}
        for pair in delete:
            if pair in self._freqtrade.pairlists.blacklist:
                self._freqtrade.pairlists.blacklist.remove(pair)
            else:
                errors[pair] = {
                    'error_msg': f"Pair {pair} is not in the current blacklist."
                    }
        resp = self._rpc_blacklist()
        resp['errors'] = errors
        return resp

    def _rpc_blacklist(self, add: List[str] = None) -> Dict:
        """ Returns the currently active blacklist"""
        errors = {}
        if add:
            for pair in add:
                if pair not in self._freqtrade.pairlists.blacklist:
                    try:
                        expand_pairlist([pair], self._freqtrade.exchange.get_markets().keys())
                        self._freqtrade.pairlists.blacklist.append(pair)

                    except ValueError:
                        errors[pair] = {
                            'error_msg': f'Pair {pair} is not a valid wildcard.'}
                else:
                    errors[pair] = {
                        'error_msg': f'Pair {pair} already in pairlist.'}

        res = {'method': self._freqtrade.pairlists.name_list,
               'length': len(self._freqtrade.pairlists.blacklist),
               'blacklist': self._freqtrade.pairlists.blacklist,
               'blacklist_expanded': self._freqtrade.pairlists.expanded_blacklist,
               'errors': errors,
               }
        return res

    @staticmethod
    def _rpc_get_logs(limit: Optional[int]) -> Dict[str, Any]:
        """Returns the last X logs"""
        if limit:
            buffer = bufferHandler.buffer[-limit:]
        else:
            buffer = bufferHandler.buffer
        records = [[datetime.fromtimestamp(r.created).strftime(DATETIME_PRINT_FORMAT),
                   r.created * 1000, r.name, r.levelname,
                   r.message + ('\n' + r.exc_text if r.exc_text else '')]
                   for r in buffer]

        # Log format:
        # [logtime-formatted, logepoch, logger-name, loglevel, message \n + exception]
        # e.g. ["2020-08-27 11:35:01", 1598520901097.9397,
        #       "freqtrade.worker", "INFO", "Starting worker develop"]

        return {'log_count': len(records), 'logs': records}

    def _rpc_edge(self) -> List[Dict[str, Any]]:
        """ Returns information related to Edge """
        if not self._freqtrade.edge:
            raise RPCException('Edge is not enabled.')
        return self._freqtrade.edge.accepted_pairs()

    @staticmethod
    def _convert_dataframe_to_dict(strategy: str, pair: str, timeframe: str, dataframe: DataFrame,
                                   last_analyzed: datetime) -> Dict[str, Any]:
        has_content = len(dataframe) != 0
        signals = {
            'enter_long': 0,
            'exit_long': 0,
            'enter_short': 0,
            'exit_short': 0,
        }
        if has_content:

            dataframe.loc[:, '__date_ts'] = dataframe.loc[:, 'date'].view(int64) // 1000 // 1000
            # Move signal close to separate column when signal for easy plotting
<<<<<<< HEAD
            for sig_type in signals.keys():
                if sig_type in dataframe.columns:
                    mask = (dataframe[sig_type] == 1)
                    signals[sig_type] = int(mask.sum())
                    dataframe.loc[mask, f'_{sig_type}_signal_close'] = dataframe.loc[mask, 'close']
            dataframe = dataframe.replace([inf, -inf], NAN)
            dataframe = dataframe.replace({NAN: None})
=======
            if 'buy' in dataframe.columns:
                buy_mask = (dataframe['buy'] == 1)
                buy_signals = int(buy_mask.sum())
                dataframe.loc[buy_mask, '_buy_signal_close'] = dataframe.loc[buy_mask, 'close']
            if 'sell' in dataframe.columns:
                sell_mask = (dataframe['sell'] == 1)
                sell_signals = int(sell_mask.sum())
                dataframe.loc[sell_mask, '_sell_signal_close'] = dataframe.loc[sell_mask, 'close']

            # band-aid until this is fixed:
            # https://github.com/pandas-dev/pandas/issues/45836
            datetime_types = ['datetime', 'datetime64', 'datetime64[ns, UTC]']
            date_columns = dataframe.select_dtypes(include=datetime_types)
            for date_column in date_columns:
                # replace NaT with `None`
                dataframe[date_column] = dataframe[date_column].astype(object).replace({NaT: None})

            dataframe = dataframe.replace({inf: None, -inf: None, NAN: None})
>>>>>>> 6a591038

        res = {
            'pair': pair,
            'timeframe': timeframe,
            'timeframe_ms': timeframe_to_msecs(timeframe),
            'strategy': strategy,
            'columns': list(dataframe.columns),
            'data': dataframe.values.tolist(),
            'length': len(dataframe),
            'buy_signals': signals['enter_long'],  # Deprecated
            'sell_signals': signals['exit_long'],  # Deprecated
            'enter_long_signals': signals['enter_long'],
            'exit_long_signals': signals['exit_long'],
            'enter_short_signals': signals['enter_short'],
            'exit_short_signals': signals['exit_short'],
            'last_analyzed': last_analyzed,
            'last_analyzed_ts': int(last_analyzed.timestamp()),
            'data_start': '',
            'data_start_ts': 0,
            'data_stop': '',
            'data_stop_ts': 0,
        }
        if has_content:
            res.update({
                'data_start': str(dataframe.iloc[0]['date']),
                'data_start_ts': int(dataframe.iloc[0]['__date_ts']),
                'data_stop': str(dataframe.iloc[-1]['date']),
                'data_stop_ts': int(dataframe.iloc[-1]['__date_ts']),
            })
        return res

    def _rpc_analysed_dataframe(self, pair: str, timeframe: str,
                                limit: Optional[int]) -> Dict[str, Any]:

        _data, last_analyzed = self._freqtrade.dataprovider.get_analyzed_dataframe(
            pair, timeframe)
        _data = _data.copy()
        if limit:
            _data = _data.iloc[-limit:]
        return self._convert_dataframe_to_dict(self._freqtrade.config['strategy'],
                                               pair, timeframe, _data, last_analyzed)

    @staticmethod
    def _rpc_analysed_history_full(config, pair: str, timeframe: str,
                                   timerange: str, exchange) -> Dict[str, Any]:
        timerange_parsed = TimeRange.parse_timerange(timerange)

        _data = load_data(
            datadir=config.get("datadir"),
            pairs=[pair],
            timeframe=timeframe,
            timerange=timerange_parsed,
            data_format=config.get('dataformat_ohlcv', 'json'),
        )
        if pair not in _data:
            raise RPCException(f"No data for {pair}, {timeframe} in {timerange} found.")
        from freqtrade.data.dataprovider import DataProvider
        from freqtrade.resolvers.strategy_resolver import StrategyResolver
        strategy = StrategyResolver.load_strategy(config)
        strategy.dp = DataProvider(config, exchange=exchange, pairlists=None)

        df_analyzed = strategy.analyze_ticker(_data[pair], {'pair': pair})

        return RPC._convert_dataframe_to_dict(strategy.get_strategy_name(), pair, timeframe,
                                              df_analyzed, arrow.Arrow.utcnow().datetime)

    def _rpc_plot_config(self) -> Dict[str, Any]:
        if (self._freqtrade.strategy.plot_config and
                'subplots' not in self._freqtrade.strategy.plot_config):
            self._freqtrade.strategy.plot_config['subplots'] = {}
        return self._freqtrade.strategy.plot_config

    @staticmethod
    def _rpc_sysinfo() -> Dict[str, Any]:
        return {
            "cpu_pct": psutil.cpu_percent(interval=1, percpu=True),
            "ram_pct": psutil.virtual_memory().percent
        }

    def _health(self) -> Dict[str, Union[str, int]]:
        last_p = self._freqtrade.last_process
        return {
            'last_process': str(last_p),
            'last_process_loc': last_p.astimezone(tzlocal()).strftime(DATETIME_PRINT_FORMAT),
            'last_process_ts': int(last_p.timestamp()),
        }<|MERGE_RESOLUTION|>--- conflicted
+++ resolved
@@ -272,13 +272,7 @@
 
             columns = ['ID L/S', 'Pair', 'Since', profitcol]
             if self._config.get('position_adjustment_enable', False):
-<<<<<<< HEAD
-                columns.append('# Buys')
-=======
-                columns = ['ID', 'Pair', 'Since', profitcol, '# Entries']
-            else:
-                columns = ['ID', 'Pair', 'Since', profitcol]
->>>>>>> 6a591038
+                columns.append('# Entries')
             return trades_list, columns, fiat_profit_sum
 
     def _rpc_daily_profit(
@@ -976,23 +970,11 @@
 
             dataframe.loc[:, '__date_ts'] = dataframe.loc[:, 'date'].view(int64) // 1000 // 1000
             # Move signal close to separate column when signal for easy plotting
-<<<<<<< HEAD
             for sig_type in signals.keys():
                 if sig_type in dataframe.columns:
                     mask = (dataframe[sig_type] == 1)
                     signals[sig_type] = int(mask.sum())
                     dataframe.loc[mask, f'_{sig_type}_signal_close'] = dataframe.loc[mask, 'close']
-            dataframe = dataframe.replace([inf, -inf], NAN)
-            dataframe = dataframe.replace({NAN: None})
-=======
-            if 'buy' in dataframe.columns:
-                buy_mask = (dataframe['buy'] == 1)
-                buy_signals = int(buy_mask.sum())
-                dataframe.loc[buy_mask, '_buy_signal_close'] = dataframe.loc[buy_mask, 'close']
-            if 'sell' in dataframe.columns:
-                sell_mask = (dataframe['sell'] == 1)
-                sell_signals = int(sell_mask.sum())
-                dataframe.loc[sell_mask, '_sell_signal_close'] = dataframe.loc[sell_mask, 'close']
 
             # band-aid until this is fixed:
             # https://github.com/pandas-dev/pandas/issues/45836
@@ -1003,7 +985,6 @@
                 dataframe[date_column] = dataframe[date_column].astype(object).replace({NaT: None})
 
             dataframe = dataframe.replace({inf: None, -inf: None, NAN: None})
->>>>>>> 6a591038
 
         res = {
             'pair': pair,
