"""
This module contains class to define a RPC communications
"""
import logging
from abc import abstractmethod
from datetime import date, datetime, timedelta, timezone
from math import isnan
from typing import Any, Dict, List, Optional, Tuple, Union

import arrow
import psutil
from dateutil.relativedelta import relativedelta
from numpy import NAN, inf, int64, mean
from pandas import DataFrame

<<<<<<< HEAD
import ast
import nested_lookup

=======
from freqtrade import __version__
>>>>>>> c11e1a84
from freqtrade.configuration.timerange import TimeRange
from freqtrade.constants import CANCEL_REASON, DATETIME_PRINT_FORMAT
from freqtrade.data.history import load_data
from freqtrade.enums import SellType, State
from freqtrade.exceptions import ExchangeError, PricingError
from freqtrade.exchange import timeframe_to_minutes, timeframe_to_msecs
from freqtrade.loggers import bufferHandler
from freqtrade.misc import decimals_per_coin, shorten_date
from freqtrade.persistence import PairLocks, Trade
from freqtrade.persistence.models import PairLock
from freqtrade.plugins.pairlist.pairlist_helpers import expand_pairlist
from freqtrade.rpc.fiat_convert import CryptoToFiatConverter
from freqtrade.strategy.interface import SellCheckTuple


logger = logging.getLogger(__name__)


class RPCException(Exception):
    """
    Should be raised with a rpc-formatted message in an _rpc_* method
    if the required state is wrong, i.e.:

    raise RPCException('*Status:* `no active trade`')
    """

    def __init__(self, message: str) -> None:
        super().__init__(self)
        self.message = message

    def __str__(self):
        return self.message

    def __json__(self):
        return {
            'msg': self.message
        }


class RPCHandler:

    def __init__(self, rpc: 'RPC', config: Dict[str, Any]) -> None:
        """
        Initializes RPCHandlers
        :param rpc: instance of RPC Helper class
        :param config: Configuration object
        :return: None
        """
        self._rpc = rpc
        self._config: Dict[str, Any] = config

    @property
    def name(self) -> str:
        """ Returns the lowercase name of the implementation """
        return self.__class__.__name__.lower()

    @abstractmethod
    def cleanup(self) -> None:
        """ Cleanup pending module resources """

    @abstractmethod
    def send_msg(self, msg: Dict[str, str]) -> None:
        """ Sends a message to all registered rpc modules """


class RPC:
    """
    RPC class can be used to have extra feature, like bot data, and access to DB data
    """
    # Bind _fiat_converter if needed
    _fiat_converter: Optional[CryptoToFiatConverter] = None

    def __init__(self, freqtrade) -> None:
        """
        Initializes all enabled rpc modules
        :param freqtrade: Instance of a freqtrade bot
        :return: None
        """
        self._freqtrade = freqtrade
        self._config: Dict[str, Any] = freqtrade.config
        if self._config.get('fiat_display_currency', None):
            self._fiat_converter = CryptoToFiatConverter()

    def _rpc_change_config(self, key: str, val: Any) -> Dict[str, Any]:
        """
        Handler to change configuration variables at runtime
        """
        if self._freqtrade.state == State.RUNNING:
            if key in nested_lookup.get_all_keys(self._freqtrade.config):
                msg = f'Changed {key} with {val} for bot configuration.'
                try:
                    value = ast.literal_eval(val)
                except Exception as err:
                    # Cache error and pass value as string
                    logger.info('Passed origin value to configuration', err)
                    msg += 'Passed origin value to configuration'
                    value = val
                try:
                    self._freqtrade.config.update(
                        nested_lookup.nested_update(
                            self._freqtrade.config,
                            key=key,
                            value=value
                        )
                    )
                except Exception as err:
                    return {'status': 'error', 'msg': f'Error updating {key} with {val} for bot configuration. Traceback: {err}'}
                finally:
                    return {'status': 'ok', 'msg': msg}
            return {'status': 'error', 'msg': f'Not able to change {key} with {val} for bot configuration. Maybe wrong key?'}
        return {'status': 'error', 'msg': 'Instance is not running'}

    @staticmethod
    def _rpc_show_config(config, botstate: Union[State, str]) -> Dict[str, Any]:
        """
        Return a dict of config options.
        Explicitly does NOT return the full config to avoid leakage of sensitive
        information via rpc.
        """
        val = {
            'version': __version__,
            'dry_run': config['dry_run'],
            'stake_currency': config['stake_currency'],
            'stake_currency_decimals':  decimals_per_coin(config['stake_currency']),
            'stake_amount': config.get('stake_amount', 0.0),
            'available_capital': config.get('available_capital'),
            'sell_profit_offset': config.get('sell_profit_offset', 0.0),
            'max_open_trades': (config['max_open_trades']
                                if config['max_open_trades'] != float('inf') else -1),
            'minimal_roi': config['minimal_roi'].copy() if 'minimal_roi' in config else {},
            'stoploss': config.get('stoploss'),
            'trailing_stop': config.get('trailing_stop'),
            'trailing_stop_positive': config.get('trailing_stop_positive'),
            'trailing_stop_positive_offset': config.get('trailing_stop_positive_offset'),
            'trailing_only_offset_is_reached': config.get('trailing_only_offset_is_reached'),
            'unfilledtimeout': config.get('unfilledtimeout'),
            'use_custom_stoploss': config.get('use_custom_stoploss'),
            'order_types': config.get('order_types'),
            'bot_name': config.get('bot_name', 'freqtrade'),
            'timeframe': config.get('timeframe'),
            'timeframe_ms': timeframe_to_msecs(config['timeframe']
                                               ) if 'timeframe' in config else 0,
            'timeframe_min': timeframe_to_minutes(config['timeframe']
                                                  ) if 'timeframe' in config else 0,
            'exchange': config['exchange']['name'],
            'strategy': config['strategy'],
            'forcebuy_enabled': config.get('forcebuy_enable', False),
            'ask_strategy': config.get('ask_strategy', {}),
            'bid_strategy': config.get('bid_strategy', {}),
            'state': str(botstate),
            'runmode': config['runmode'].value
        }
        return val

    def _rpc_trade_status(self, trade_ids: List[int] = []) -> List[Dict[str, Any]]:
        """
        Below follows the RPC backend it is prefixed with rpc_ to raise awareness that it is
        a remotely exposed function
        """
        # Fetch open trades
        if trade_ids:
            trades = Trade.get_trades(trade_filter=Trade.id.in_(trade_ids)).all()
        else:
            trades = Trade.get_open_trades()

        if not trades:
            raise RPCException('no active trade')
        else:
            results = []
            for trade in trades:
                order = None
                if trade.open_order_id:
                    order = self._freqtrade.exchange.fetch_order(trade.open_order_id, trade.pair)
                # calculate profit and send message to user
                if trade.is_open:
                    try:
                        current_rate = self._freqtrade.exchange.get_rate(
                            trade.pair, refresh=False, side="sell")
                    except (ExchangeError, PricingError):
                        current_rate = NAN
                else:
                    current_rate = trade.close_rate
                current_profit = trade.calc_profit_ratio(current_rate)
                current_profit_abs = trade.calc_profit(current_rate)
                current_profit_fiat: Optional[float] = None
                # Calculate fiat profit
                if self._fiat_converter:
                    current_profit_fiat = self._fiat_converter.convert_amount(
                        current_profit_abs,
                        self._freqtrade.config['stake_currency'],
                        self._freqtrade.config['fiat_display_currency']
                    )

                # Calculate guaranteed profit (in case of trailing stop)
                stoploss_entry_dist = trade.calc_profit(trade.stop_loss)
                stoploss_entry_dist_ratio = trade.calc_profit_ratio(trade.stop_loss)
                # calculate distance to stoploss
                stoploss_current_dist = trade.stop_loss - current_rate
                stoploss_current_dist_ratio = stoploss_current_dist / current_rate

                trade_dict = trade.to_json()
                trade_dict.update(dict(
                    base_currency=self._freqtrade.config['stake_currency'],
                    close_profit=trade.close_profit if trade.close_profit is not None else None,
                    current_rate=current_rate,
                    current_profit=current_profit,  # Deprecated
                    current_profit_pct=round(current_profit * 100, 2),  # Deprecated
                    current_profit_abs=current_profit_abs,  # Deprecated
                    profit_ratio=current_profit,
                    profit_pct=round(current_profit * 100, 2),
                    profit_abs=current_profit_abs,
                    profit_fiat=current_profit_fiat,

                    stoploss_current_dist=stoploss_current_dist,
                    stoploss_current_dist_ratio=round(stoploss_current_dist_ratio, 8),
                    stoploss_current_dist_pct=round(stoploss_current_dist_ratio * 100, 2),
                    stoploss_entry_dist=stoploss_entry_dist,
                    stoploss_entry_dist_ratio=round(stoploss_entry_dist_ratio, 8),
                    open_order='({} {} rem={:.8f})'.format(
                        order['type'], order['side'], order['remaining']
                    ) if order else None,
                ))
                results.append(trade_dict)
            return results

    def _rpc_status_table(self, stake_currency: str,
                          fiat_display_currency: str) -> Tuple[List, List, float]:
        trades = Trade.get_open_trades()
        if not trades:
            raise RPCException('no active trade')
        else:
            trades_list = []
            fiat_profit_sum = NAN
            for trade in trades:
                # calculate profit and send message to user
                try:
                    current_rate = self._freqtrade.exchange.get_rate(
                        trade.pair, refresh=False, side="sell")
                except (PricingError, ExchangeError):
                    current_rate = NAN
                trade_percent = (100 * trade.calc_profit_ratio(current_rate))
                trade_profit = trade.calc_profit(current_rate)
                profit_str = f'{trade_percent:.2f}%'
                if self._fiat_converter:
                    fiat_profit = self._fiat_converter.convert_amount(
                        trade_profit,
                        stake_currency,
                        fiat_display_currency
                    )
                    if fiat_profit and not isnan(fiat_profit):
                        profit_str += f" ({fiat_profit:.2f})"
                        fiat_profit_sum = fiat_profit if isnan(fiat_profit_sum) \
                            else fiat_profit_sum + fiat_profit
                trades_list.append([
                    trade.id,
                    trade.pair + ('*' if (trade.open_order_id is not None
                                          and trade.close_rate_requested is None) else '')
                               + ('**' if (trade.close_rate_requested is not None) else ''),
                    shorten_date(arrow.get(trade.open_date).humanize(only_distance=True)),
                    profit_str
                ])
            profitcol = "Profit"
            if self._fiat_converter:
                profitcol += " (" + fiat_display_currency + ")"

            columns = ['ID', 'Pair', 'Since', profitcol]
            return trades_list, columns, fiat_profit_sum

    def _rpc_daily_profit(
            self, timescale: int,
            stake_currency: str, fiat_display_currency: str) -> Dict[str, Any]:
        today = datetime.now(timezone.utc).date()
        profit_days: Dict[date, Dict] = {}

        if not (isinstance(timescale, int) and timescale > 0):
            raise RPCException('timescale must be an integer greater than 0')

        for day in range(0, timescale):
            profitday = today - timedelta(days=day)
            trades = Trade.get_trades(trade_filter=[
                Trade.is_open.is_(False),
                Trade.close_date >= profitday,
                Trade.close_date < (profitday + timedelta(days=1))
            ]).order_by(Trade.close_date).all()
            curdayprofit = sum(
                trade.close_profit_abs for trade in trades if trade.close_profit_abs is not None)
            profit_days[profitday] = {
                'amount': curdayprofit,
                'trades': len(trades)
            }

        data = [
            {
                'date': key,
                'abs_profit': value["amount"],
                'fiat_value': self._fiat_converter.convert_amount(
                    value['amount'],
                    stake_currency,
                    fiat_display_currency
                ) if self._fiat_converter else 0,
                'trade_count': value["trades"],
            }
            for key, value in profit_days.items()
        ]
        return {
            'stake_currency': stake_currency,
            'fiat_display_currency': fiat_display_currency,
            'data': data
        }

    def _rpc_weekly_profit(
            self, timescale: int,
            stake_currency: str, fiat_display_currency: str) -> Dict[str, Any]:
        today = datetime.now(timezone.utc).date()
        first_iso_day_of_week = today - timedelta(days=today.weekday())  # Monday
        profit_weeks: Dict[date, Dict] = {}

        if not (isinstance(timescale, int) and timescale > 0):
            raise RPCException('timescale must be an integer greater than 0')

        for week in range(0, timescale):
            profitweek = first_iso_day_of_week - timedelta(weeks=week)
            trades = Trade.get_trades(trade_filter=[
                Trade.is_open.is_(False),
                Trade.close_date >= profitweek,
                Trade.close_date < (profitweek + timedelta(weeks=1))
            ]).order_by(Trade.close_date).all()
            curweekprofit = sum(
                trade.close_profit_abs for trade in trades if trade.close_profit_abs is not None)
            profit_weeks[profitweek] = {
                'amount': curweekprofit,
                'trades': len(trades)
            }

        data = [
            {
                'date': key,
                'abs_profit': value["amount"],
                'fiat_value': self._fiat_converter.convert_amount(
                    value['amount'],
                    stake_currency,
                    fiat_display_currency
                ) if self._fiat_converter else 0,
                'trade_count': value["trades"],
            }
            for key, value in profit_weeks.items()
        ]
        return {
            'stake_currency': stake_currency,
            'fiat_display_currency': fiat_display_currency,
            'data': data
        }

    def _rpc_monthly_profit(
            self, timescale: int,
            stake_currency: str, fiat_display_currency: str) -> Dict[str, Any]:
        first_day_of_month = datetime.now(timezone.utc).date().replace(day=1)
        profit_months: Dict[date, Dict] = {}

        if not (isinstance(timescale, int) and timescale > 0):
            raise RPCException('timescale must be an integer greater than 0')

        for month in range(0, timescale):
            profitmonth = first_day_of_month - relativedelta(months=month)
            trades = Trade.get_trades(trade_filter=[
                Trade.is_open.is_(False),
                Trade.close_date >= profitmonth,
                Trade.close_date < (profitmonth + relativedelta(months=1))
            ]).order_by(Trade.close_date).all()
            curmonthprofit = sum(
                trade.close_profit_abs for trade in trades if trade.close_profit_abs is not None)
            profit_months[profitmonth] = {
                'amount': curmonthprofit,
                'trades': len(trades)
            }

        data = [
            {
                'date': f"{key.year}-{key.month:02d}",
                'abs_profit': value["amount"],
                'fiat_value': self._fiat_converter.convert_amount(
                    value['amount'],
                    stake_currency,
                    fiat_display_currency
                ) if self._fiat_converter else 0,
                'trade_count': value["trades"],
            }
            for key, value in profit_months.items()
        ]
        return {
            'stake_currency': stake_currency,
            'fiat_display_currency': fiat_display_currency,
            'data': data
        }

    def _rpc_trade_history(self, limit: int, offset: int = 0, order_by_id: bool = False) -> Dict:
        """ Returns the X last trades """
        order_by = Trade.id if order_by_id else Trade.close_date.desc()
        if limit:
            trades = Trade.get_trades([Trade.is_open.is_(False)]).order_by(
                order_by).limit(limit).offset(offset)
        else:
            trades = Trade.get_trades([Trade.is_open.is_(False)]).order_by(
                Trade.close_date.desc()).all()

        output = [trade.to_json() for trade in trades]

        return {
            "trades": output,
            "trades_count": len(output),
            "total_trades": Trade.get_trades([Trade.is_open.is_(False)]).count(),
        }

    def _rpc_stats(self) -> Dict[str, Any]:
        """
        Generate generic stats for trades in database
        """
        def trade_win_loss(trade):
            if trade.close_profit > 0:
                return 'wins'
            elif trade.close_profit < 0:
                return 'losses'
            else:
                return 'draws'
        trades = trades = Trade.get_trades([Trade.is_open.is_(False)])
        # Sell reason
        sell_reasons = {}
        for trade in trades:
            if trade.sell_reason not in sell_reasons:
                sell_reasons[trade.sell_reason] = {'wins': 0, 'losses': 0, 'draws': 0}
            sell_reasons[trade.sell_reason][trade_win_loss(trade)] += 1

        # Duration
        dur: Dict[str, List[int]] = {'wins': [], 'draws': [], 'losses': []}
        for trade in trades:
            if trade.close_date is not None and trade.open_date is not None:
                trade_dur = (trade.close_date - trade.open_date).total_seconds()
                dur[trade_win_loss(trade)].append(trade_dur)

        wins_dur = sum(dur['wins']) / len(dur['wins']) if len(dur['wins']) > 0 else 'N/A'
        draws_dur = sum(dur['draws']) / len(dur['draws']) if len(dur['draws']) > 0 else 'N/A'
        losses_dur = sum(dur['losses']) / len(dur['losses']) if len(dur['losses']) > 0 else 'N/A'

        durations = {'wins': wins_dur, 'draws': draws_dur, 'losses': losses_dur}
        return {'sell_reasons': sell_reasons, 'durations': durations}

    def _rpc_trade_statistics(
            self, stake_currency: str, fiat_display_currency: str,
            start_date: datetime = datetime.fromtimestamp(0)) -> Dict[str, Any]:
        """ Returns cumulative profit statistics """
        trade_filter = ((Trade.is_open.is_(False) & (Trade.close_date >= start_date)) |
                        Trade.is_open.is_(True))
        trades = Trade.get_trades(trade_filter).order_by(Trade.id).all()

        profit_all_coin = []
        profit_all_ratio = []
        profit_closed_coin = []
        profit_closed_ratio = []
        durations = []
        winning_trades = 0
        losing_trades = 0

        for trade in trades:
            current_rate: float = 0.0

            if not trade.open_rate:
                continue
            if trade.close_date:
                durations.append((trade.close_date - trade.open_date).total_seconds())

            if not trade.is_open:
                profit_ratio = trade.close_profit
                profit_closed_coin.append(trade.close_profit_abs)
                profit_closed_ratio.append(profit_ratio)
                if trade.close_profit >= 0:
                    winning_trades += 1
                else:
                    losing_trades += 1
            else:
                # Get current rate
                try:
                    current_rate = self._freqtrade.exchange.get_rate(
                        trade.pair, refresh=False, side="sell")
                except (PricingError, ExchangeError):
                    current_rate = NAN
                profit_ratio = trade.calc_profit_ratio(rate=current_rate)

            profit_all_coin.append(
                trade.calc_profit(rate=trade.close_rate or current_rate)
            )
            profit_all_ratio.append(profit_ratio)

        best_pair = Trade.get_best_pair(start_date)

        # Prepare data to display
        profit_closed_coin_sum = round(sum(profit_closed_coin), 8)
        profit_closed_ratio_mean = float(mean(profit_closed_ratio) if profit_closed_ratio else 0.0)
        profit_closed_ratio_sum = sum(profit_closed_ratio) if profit_closed_ratio else 0.0

        profit_closed_fiat = self._fiat_converter.convert_amount(
            profit_closed_coin_sum,
            stake_currency,
            fiat_display_currency
        ) if self._fiat_converter else 0

        profit_all_coin_sum = round(sum(profit_all_coin), 8)
        profit_all_ratio_mean = float(mean(profit_all_ratio) if profit_all_ratio else 0.0)
        # Doing the sum is not right - overall profit needs to be based on initial capital
        profit_all_ratio_sum = sum(profit_all_ratio) if profit_all_ratio else 0.0
        starting_balance = self._freqtrade.wallets.get_starting_balance()
        profit_closed_ratio_fromstart = 0
        profit_all_ratio_fromstart = 0
        if starting_balance:
            profit_closed_ratio_fromstart = profit_closed_coin_sum / starting_balance
            profit_all_ratio_fromstart = profit_all_coin_sum / starting_balance

        profit_all_fiat = self._fiat_converter.convert_amount(
            profit_all_coin_sum,
            stake_currency,
            fiat_display_currency
        ) if self._fiat_converter else 0

        first_date = trades[0].open_date if trades else None
        last_date = trades[-1].open_date if trades else None
        num = float(len(durations) or 1)
        return {
            'profit_closed_coin': profit_closed_coin_sum,
            'profit_closed_percent_mean': round(profit_closed_ratio_mean * 100, 2),
            'profit_closed_ratio_mean': profit_closed_ratio_mean,
            'profit_closed_percent_sum': round(profit_closed_ratio_sum * 100, 2),
            'profit_closed_ratio_sum': profit_closed_ratio_sum,
            'profit_closed_ratio': profit_closed_ratio_fromstart,
            'profit_closed_percent': round(profit_closed_ratio_fromstart * 100, 2),
            'profit_closed_fiat': profit_closed_fiat,
            'profit_all_coin': profit_all_coin_sum,
            'profit_all_percent_mean': round(profit_all_ratio_mean * 100, 2),
            'profit_all_ratio_mean': profit_all_ratio_mean,
            'profit_all_percent_sum': round(profit_all_ratio_sum * 100, 2),
            'profit_all_ratio_sum': profit_all_ratio_sum,
            'profit_all_ratio': profit_all_ratio_fromstart,
            'profit_all_percent': round(profit_all_ratio_fromstart * 100, 2),
            'profit_all_fiat': profit_all_fiat,
            'trade_count': len(trades),
            'closed_trade_count': len([t for t in trades if not t.is_open]),
            'first_trade_date': arrow.get(first_date).humanize() if first_date else '',
            'first_trade_timestamp': int(first_date.timestamp() * 1000) if first_date else 0,
            'latest_trade_date': arrow.get(last_date).humanize() if last_date else '',
            'latest_trade_timestamp': int(last_date.timestamp() * 1000) if last_date else 0,
            'avg_duration': str(timedelta(seconds=sum(durations) / num)).split('.')[0],
            'best_pair': best_pair[0] if best_pair else '',
            'best_rate': round(best_pair[1] * 100, 2) if best_pair else 0,
            'winning_trades': winning_trades,
            'losing_trades': losing_trades,
        }

    def _rpc_balance(self, stake_currency: str, fiat_display_currency: str) -> Dict:
        """ Returns current account balance per crypto """
        output = []
        total = 0.0
        try:
            tickers = self._freqtrade.exchange.get_tickers(cached=True)
        except (ExchangeError):
            raise RPCException('Error getting current tickers.')

        self._freqtrade.wallets.update(require_update=False)
        starting_capital = self._freqtrade.wallets.get_starting_balance()
        starting_cap_fiat = self._fiat_converter.convert_amount(
            starting_capital, stake_currency, fiat_display_currency) if self._fiat_converter else 0

        for coin, balance in self._freqtrade.wallets.get_all_balances().items():
            if not balance.total:
                continue

            est_stake: float = 0
            if coin == stake_currency:
                rate = 1.0
                est_stake = balance.total
            else:
                try:
                    pair = self._freqtrade.exchange.get_valid_pair_combination(coin, stake_currency)
                    rate = tickers.get(pair, {}).get('bid', None)
                    if rate:
                        if pair.startswith(stake_currency) and not pair.endswith(stake_currency):
                            rate = 1.0 / rate
                        est_stake = rate * balance.total
                except (ExchangeError):
                    logger.warning(f" Could not get rate for pair {coin}.")
                    continue
            total = total + (est_stake or 0)
            output.append({
                'currency': coin,
                'free': balance.free if balance.free is not None else 0,
                'balance': balance.total if balance.total is not None else 0,
                'used': balance.used if balance.used is not None else 0,
                'est_stake': est_stake or 0,
                'stake': stake_currency,
            })
        if total == 0.0:
            if self._freqtrade.config['dry_run']:
                raise RPCException('Running in Dry Run, balances are not available.')
            else:
                raise RPCException('All balances are zero.')

        value = self._fiat_converter.convert_amount(
            total, stake_currency, fiat_display_currency) if self._fiat_converter else 0

        starting_capital_ratio = 0.0
        starting_capital_ratio = (total / starting_capital) - 1 if starting_capital else 0.0
        starting_cap_fiat_ratio = (value / starting_cap_fiat) - 1 if starting_cap_fiat else 0.0

        return {
            'currencies': output,
            'total': total,
            'symbol': fiat_display_currency,
            'value': value,
            'stake': stake_currency,
            'starting_capital': starting_capital,
            'starting_capital_ratio': starting_capital_ratio,
            'starting_capital_pct': round(starting_capital_ratio * 100, 2),
            'starting_capital_fiat': starting_cap_fiat,
            'starting_capital_fiat_ratio': starting_cap_fiat_ratio,
            'starting_capital_fiat_pct': round(starting_cap_fiat_ratio * 100, 2),
            'note': 'Simulated balances' if self._freqtrade.config['dry_run'] else ''
        }

    def _rpc_start(self) -> Dict[str, str]:
        """ Handler for start """
        if self._freqtrade.state == State.RUNNING:
            return {'status': 'already running'}

        self._freqtrade.state = State.RUNNING
        return {'status': 'starting trader ...'}

    def _rpc_stop(self) -> Dict[str, str]:
        """ Handler for stop """
        if self._freqtrade.state == State.RUNNING:
            self._freqtrade.state = State.STOPPED
            return {'status': 'stopping trader ...'}

        return {'status': 'already stopped'}

    def _rpc_reload_config(self) -> Dict[str, str]:
        """ Handler for reload_config. """
        self._freqtrade.state = State.RELOAD_CONFIG
        return {'status': 'Reloading config ...'}

    def _rpc_stopbuy(self) -> Dict[str, str]:
        """
        Handler to stop buying, but handle open trades gracefully.
        """
        if self._freqtrade.state == State.RUNNING:
            # Set 'max_open_trades' to 0
            self._freqtrade.config['max_open_trades'] = 0

        return {'status': 'No more buy will occur from now. Run /reload_config to reset.'}

    def _rpc_forcesell(self, trade_id: str) -> Dict[str, str]:
        """
        Handler for forcesell <id>.
        Sells the given trade at current price
        """
        def _exec_forcesell(trade: Trade) -> None:
            # Check if there is there is an open order
            fully_canceled = False
            if trade.open_order_id:
                order = self._freqtrade.exchange.fetch_order(trade.open_order_id, trade.pair)

                if order['side'] == 'buy':
                    fully_canceled = self._freqtrade.handle_cancel_enter(
                        trade, order, CANCEL_REASON['FORCE_SELL'])

                if order['side'] == 'sell':
                    # Cancel order - so it is placed anew with a fresh price.
                    self._freqtrade.handle_cancel_exit(trade, order, CANCEL_REASON['FORCE_SELL'])

            if not fully_canceled:
                # Get current rate and execute sell
                current_rate = self._freqtrade.exchange.get_rate(
                    trade.pair, refresh=False, side="sell")
                sell_reason = SellCheckTuple(sell_type=SellType.FORCE_SELL)
                self._freqtrade.execute_trade_exit(trade, current_rate, sell_reason)
        # ---- EOF def _exec_forcesell ----

        if self._freqtrade.state != State.RUNNING:
            raise RPCException('trader is not running')

        with self._freqtrade._exit_lock:
            if trade_id == 'all':
                # Execute sell for all open orders
                for trade in Trade.get_open_trades():
                    _exec_forcesell(trade)
                Trade.commit()
                self._freqtrade.wallets.update()
                return {'result': 'Created sell orders for all open trades.'}

            # Query for trade
            trade = Trade.get_trades(
                trade_filter=[Trade.id == trade_id, Trade.is_open.is_(True), ]
            ).first()
            if not trade:
                logger.warning('forcesell: Invalid argument received')
                raise RPCException('invalid argument')

            _exec_forcesell(trade)
            Trade.commit()
            self._freqtrade.wallets.update()
            return {'result': f'Created sell order for trade {trade_id}.'}

    def _rpc_forcebuy(self, pair: str, price: Optional[float]) -> Optional[Trade]:
        """
        Handler for forcebuy <asset> <price>
        Buys a pair trade at the given or current price
        """

        if not self._freqtrade.config.get('forcebuy_enable', False):
            raise RPCException('Forcebuy not enabled.')

        if self._freqtrade.state != State.RUNNING:
            raise RPCException('trader is not running')

        # Check if pair quote currency equals to the stake currency.
        stake_currency = self._freqtrade.config.get('stake_currency')
        if not self._freqtrade.exchange.get_pair_quote_currency(pair) == stake_currency:
            raise RPCException(
                f'Wrong pair selected. Only pairs with stake-currency {stake_currency} allowed.')
        # check if valid pair

        # check if pair already has an open pair
        trade = Trade.get_trades([Trade.is_open.is_(True), Trade.pair == pair]).first()
        if trade:
            raise RPCException(f'position for {pair} already open - id: {trade.id}')

        # gen stake amount
        stakeamount = self._freqtrade.wallets.get_trade_stake_amount(pair)

        # execute buy
        if self._freqtrade.execute_entry(pair, stakeamount, price, forcebuy=True):
            Trade.commit()
            trade = Trade.get_trades([Trade.is_open.is_(True), Trade.pair == pair]).first()
            return trade
        else:
            return None

    def _rpc_delete(self, trade_id: int) -> Dict[str, Union[str, int]]:
        """
        Handler for delete <id>.
        Delete the given trade and close eventually existing open orders.
        """
        with self._freqtrade._exit_lock:
            c_count = 0
            trade = Trade.get_trades(trade_filter=[Trade.id == trade_id]).first()
            if not trade:
                logger.warning('delete trade: Invalid argument received')
                raise RPCException('invalid argument')

            # Try cancelling regular order if that exists
            if trade.open_order_id:
                try:
                    self._freqtrade.exchange.cancel_order(trade.open_order_id, trade.pair)
                    c_count += 1
                except (ExchangeError):
                    pass

            # cancel stoploss on exchange ...
            if (self._freqtrade.strategy.order_types.get('stoploss_on_exchange')
                    and trade.stoploss_order_id):
                try:
                    self._freqtrade.exchange.cancel_stoploss_order(trade.stoploss_order_id,
                                                                   trade.pair)
                    c_count += 1
                except (ExchangeError):
                    pass

            trade.delete()
            self._freqtrade.wallets.update()
            return {
                'result': 'success',
                'trade_id': trade_id,
                'result_msg': f'Deleted trade {trade_id}. Closed {c_count} open orders.',
                'cancel_order_count': c_count,
            }

    def _rpc_performance(self) -> List[Dict[str, Any]]:
        """
        Handler for performance.
        Shows a performance statistic from finished trades
        """
        pair_rates = Trade.get_overall_performance()

        return pair_rates

    def _rpc_buy_tag_performance(self, pair: Optional[str]) -> List[Dict[str, Any]]:
        """
        Handler for buy tag performance.
        Shows a performance statistic from finished trades
        """
        buy_tags = Trade.get_buy_tag_performance(pair)

        return buy_tags

    def _rpc_sell_reason_performance(self, pair: Optional[str]) -> List[Dict[str, Any]]:
        """
        Handler for sell reason performance.
        Shows a performance statistic from finished trades
        """
        sell_reasons = Trade.get_sell_reason_performance(pair)

        return sell_reasons

    def _rpc_mix_tag_performance(self, pair: Optional[str]) -> List[Dict[str, Any]]:
        """
        Handler for mix tag (buy_tag + sell_reason) performance.
        Shows a performance statistic from finished trades
        """
        mix_tags = Trade.get_mix_tag_performance(pair)

        return mix_tags

    def _rpc_count(self) -> Dict[str, float]:
        """ Returns the number of trades running """
        if self._freqtrade.state != State.RUNNING:
            raise RPCException('trader is not running')

        trades = Trade.get_open_trades()
        return {
            'current': len(trades),
            'max': (int(self._freqtrade.config['max_open_trades'])
                    if self._freqtrade.config['max_open_trades'] != float('inf') else -1),
            'total_stake': sum((trade.open_rate * trade.amount) for trade in trades)
        }

    def _rpc_locks(self) -> Dict[str, Any]:
        """ Returns the  current locks """

        locks = PairLocks.get_pair_locks(None)
        return {
            'lock_count': len(locks),
            'locks': [lock.to_json() for lock in locks]
        }

    def _rpc_delete_lock(self, lockid: Optional[int] = None,
                         pair: Optional[str] = None) -> Dict[str, Any]:
        """ Delete specific lock(s) """
        locks = []

        if pair:
            locks = PairLocks.get_pair_locks(pair)
        if lockid:
            locks = PairLock.query.filter(PairLock.id == lockid).all()

        for lock in locks:
            lock.active = False
            lock.lock_end_time = datetime.now(timezone.utc)

        PairLock.query.session.commit()

        return self._rpc_locks()

    def _rpc_whitelist(self) -> Dict:
        """ Returns the currently active whitelist"""
        res = {'method': self._freqtrade.pairlists.name_list,
               'length': len(self._freqtrade.active_pair_whitelist),
               'whitelist': self._freqtrade.active_pair_whitelist
               }
        return res

    def _rpc_blacklist(self, add: List[str] = None) -> Dict:
        """ Returns the currently active blacklist"""
        errors = {}
        if add:
            for pair in add:
                if pair not in self._freqtrade.pairlists.blacklist:
                    try:
                        expand_pairlist([pair], self._freqtrade.exchange.get_markets().keys())
                        self._freqtrade.pairlists.blacklist.append(pair)

                    except ValueError:
                        errors[pair] = {
                            'error_msg': f'Pair {pair} is not a valid wildcard.'}
                else:
                    errors[pair] = {
                        'error_msg': f'Pair {pair} already in pairlist.'}

        res = {'method': self._freqtrade.pairlists.name_list,
               'length': len(self._freqtrade.pairlists.blacklist),
               'blacklist': self._freqtrade.pairlists.blacklist,
               'blacklist_expanded': self._freqtrade.pairlists.expanded_blacklist,
               'errors': errors,
               }
        return res

    @staticmethod
    def _rpc_get_logs(limit: Optional[int]) -> Dict[str, Any]:
        """Returns the last X logs"""
        if limit:
            buffer = bufferHandler.buffer[-limit:]
        else:
            buffer = bufferHandler.buffer
        records = [[datetime.fromtimestamp(r.created).strftime(DATETIME_PRINT_FORMAT),
                   r.created * 1000, r.name, r.levelname,
                   r.message + ('\n' + r.exc_text if r.exc_text else '')]
                   for r in buffer]

        # Log format:
        # [logtime-formatted, logepoch, logger-name, loglevel, message \n + exception]
        # e.g. ["2020-08-27 11:35:01", 1598520901097.9397,
        #       "freqtrade.worker", "INFO", "Starting worker develop"]

        return {'log_count': len(records), 'logs': records}

    def _rpc_edge(self) -> List[Dict[str, Any]]:
        """ Returns information related to Edge """
        if not self._freqtrade.edge:
            raise RPCException('Edge is not enabled.')
        return self._freqtrade.edge.accepted_pairs()

    @staticmethod
    def _convert_dataframe_to_dict(strategy: str, pair: str, timeframe: str, dataframe: DataFrame,
                                   last_analyzed: datetime) -> Dict[str, Any]:
        has_content = len(dataframe) != 0
        buy_signals = 0
        sell_signals = 0
        if has_content:

            dataframe.loc[:, '__date_ts'] = dataframe.loc[:, 'date'].view(int64) // 1000 // 1000
            # Move open to separate column when signal for easy plotting
            if 'buy' in dataframe.columns:
                buy_mask = (dataframe['buy'] == 1)
                buy_signals = int(buy_mask.sum())
                dataframe.loc[buy_mask, '_buy_signal_open'] = dataframe.loc[buy_mask, 'open']
            if 'sell' in dataframe.columns:
                sell_mask = (dataframe['sell'] == 1)
                sell_signals = int(sell_mask.sum())
                dataframe.loc[sell_mask, '_sell_signal_open'] = dataframe.loc[sell_mask, 'open']
            dataframe = dataframe.replace([inf, -inf], NAN)
            dataframe = dataframe.replace({NAN: None})

        res = {
            'pair': pair,
            'timeframe': timeframe,
            'timeframe_ms': timeframe_to_msecs(timeframe),
            'strategy': strategy,
            'columns': list(dataframe.columns),
            'data': dataframe.values.tolist(),
            'length': len(dataframe),
            'buy_signals': buy_signals,
            'sell_signals': sell_signals,
            'last_analyzed': last_analyzed,
            'last_analyzed_ts': int(last_analyzed.timestamp()),
            'data_start': '',
            'data_start_ts': 0,
            'data_stop': '',
            'data_stop_ts': 0,
        }
        if has_content:
            res.update({
                'data_start': str(dataframe.iloc[0]['date']),
                'data_start_ts': int(dataframe.iloc[0]['__date_ts']),
                'data_stop': str(dataframe.iloc[-1]['date']),
                'data_stop_ts': int(dataframe.iloc[-1]['__date_ts']),
            })
        return res

    def _rpc_analysed_dataframe(self, pair: str, timeframe: str,
                                limit: Optional[int]) -> Dict[str, Any]:

        _data, last_analyzed = self._freqtrade.dataprovider.get_analyzed_dataframe(
            pair, timeframe)
        _data = _data.copy()
        if limit:
            _data = _data.iloc[-limit:]
        return self._convert_dataframe_to_dict(self._freqtrade.config['strategy'],
                                               pair, timeframe, _data, last_analyzed)

    @staticmethod
    def _rpc_analysed_history_full(config, pair: str, timeframe: str,
                                   timerange: str) -> Dict[str, Any]:
        timerange_parsed = TimeRange.parse_timerange(timerange)

        _data = load_data(
            datadir=config.get("datadir"),
            pairs=[pair],
            timeframe=timeframe,
            timerange=timerange_parsed,
            data_format=config.get('dataformat_ohlcv', 'json'),
        )
        if pair not in _data:
            raise RPCException(f"No data for {pair}, {timeframe} in {timerange} found.")
        from freqtrade.data.dataprovider import DataProvider
        from freqtrade.resolvers.strategy_resolver import StrategyResolver
        strategy = StrategyResolver.load_strategy(config)
        strategy.dp = DataProvider(config, exchange=None, pairlists=None)

        df_analyzed = strategy.analyze_ticker(_data[pair], {'pair': pair})

        return RPC._convert_dataframe_to_dict(strategy.get_strategy_name(), pair, timeframe,
                                              df_analyzed, arrow.Arrow.utcnow().datetime)

    def _rpc_plot_config(self) -> Dict[str, Any]:
        if (self._freqtrade.strategy.plot_config and
                'subplots' not in self._freqtrade.strategy.plot_config):
            self._freqtrade.strategy.plot_config['subplots'] = {}
        return self._freqtrade.strategy.plot_config

    @staticmethod
    def _rpc_sysinfo() -> Dict[str, Any]:
        return {
            "cpu_pct": psutil.cpu_percent(interval=1, percpu=True),
            "ram_pct": psutil.virtual_memory().percent
        }<|MERGE_RESOLUTION|>--- conflicted
+++ resolved
@@ -13,13 +13,10 @@
 from numpy import NAN, inf, int64, mean
 from pandas import DataFrame
 
-<<<<<<< HEAD
 import ast
 import nested_lookup
 
-=======
 from freqtrade import __version__
->>>>>>> c11e1a84
 from freqtrade.configuration.timerange import TimeRange
 from freqtrade.constants import CANCEL_REASON, DATETIME_PRINT_FORMAT
 from freqtrade.data.history import load_data
