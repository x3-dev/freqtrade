"""
Helpers when analyzing backtest data
"""
import logging
from pathlib import Path

import numpy as np
import pandas as pd
import pytz

from freqtrade import persistence
from freqtrade.misc import json_load
from freqtrade.persistence import Trade

logger = logging.getLogger(__name__)

# must align with columns in backtest.py
BT_DATA_COLUMNS = ["pair", "profitperc", "open_time", "close_time", "index", "duration",
                   "open_rate", "close_rate", "open_at_end", "sell_reason"]


def load_backtest_data(filename) -> pd.DataFrame:
    """
    Load backtest data file.
    :param filename: pathlib.Path object, or string pointing to the file.
    :return: a dataframe with the analysis results
    """
    if isinstance(filename, str):
        filename = Path(filename)

    if not filename.is_file():
        raise ValueError("File {filename} does not exist.")

    with filename.open() as file:
        data = json_load(file)

    df = pd.DataFrame(data, columns=BT_DATA_COLUMNS)

    df['open_time'] = pd.to_datetime(df['open_time'],
                                     unit='s',
                                     utc=True,
                                     infer_datetime_format=True
                                     )
    df['close_time'] = pd.to_datetime(df['close_time'],
                                      unit='s',
                                      utc=True,
                                      infer_datetime_format=True
                                      )
    df['profitabs'] = df['close_rate'] - df['open_rate']
    df = df.sort_values("open_time").reset_index(drop=True)
    return df


def evaluate_result_multi(results: pd.DataFrame, freq: str, max_open_trades: int) -> pd.DataFrame:
    """
    Find overlapping trades by expanding each trade once per period it was open
    and then counting overlaps
    :param results: Results Dataframe - can be loaded
    :param freq: Frequency used for the backtest
    :param max_open_trades: parameter max_open_trades used during backtest run
    :return: dataframe with open-counts per time-period in freq
    """
    dates = [pd.Series(pd.date_range(row[1].open_time, row[1].close_time, freq=freq))
             for row in results[['open_time', 'close_time']].iterrows()]
    deltas = [len(x) for x in dates]
    dates = pd.Series(pd.concat(dates).values, name='date')
    df2 = pd.DataFrame(np.repeat(results.values, deltas, axis=0), columns=results.columns)

    df2 = df2.astype(dtype={"open_time": "datetime64", "close_time": "datetime64"})
    df2 = pd.concat([dates, df2], axis=1)
    df2 = df2.set_index('date')
    df_final = df2.resample(freq)[['pair']].count()
    return df_final[df_final['pair'] > max_open_trades]


def load_trades_from_db(db_url: str) -> pd.DataFrame:
    """
    Load trades from a DB (using dburl)
    :param db_url: Sqlite url (default format sqlite:///tradesv3.dry-run.sqlite)
<<<<<<< HEAD
    :returns: Dataframe containing Trades
=======
    :param exportfilename: Path to a file exported from backtesting
    :return: Dataframe containing Trades
>>>>>>> c9a76be5
    """
    trades: pd.DataFrame = pd.DataFrame([], columns=BT_DATA_COLUMNS)
    persistence.init(db_url, clean_open_orders=False)
    columns = ["pair", "profit", "open_time", "close_time",
               "open_rate", "close_rate", "duration", "sell_reason",
               "max_rate", "min_rate"]

    trades = pd.DataFrame([(t.pair, t.calc_profit(),
                            t.open_date.replace(tzinfo=pytz.UTC),
                            t.close_date.replace(tzinfo=pytz.UTC) if t.close_date else None,
                            t.open_rate, t.close_rate,
                            t.close_date.timestamp() - t.open_date.timestamp()
                            if t.close_date else None,
                            t.sell_reason,
                            t.max_rate,
                            t.min_rate,
                            )
                           for t in Trade.query.all()],
                          columns=columns)

    return trades


def extract_trades_of_period(dataframe: pd.DataFrame, trades: pd.DataFrame) -> pd.DataFrame:
    """
    Compare trades and backtested pair DataFrames to get trades performed on backtested period
    :return: the DataFrame of a trades of period
    """
    trades = trades.loc[(trades['open_time'] >= dataframe.iloc[0]['date']) &
                        (trades['close_time'] <= dataframe.iloc[-1]['date'])]
    return trades<|MERGE_RESOLUTION|>--- conflicted
+++ resolved
@@ -77,12 +77,7 @@
     """
     Load trades from a DB (using dburl)
     :param db_url: Sqlite url (default format sqlite:///tradesv3.dry-run.sqlite)
-<<<<<<< HEAD
-    :returns: Dataframe containing Trades
-=======
-    :param exportfilename: Path to a file exported from backtesting
     :return: Dataframe containing Trades
->>>>>>> c9a76be5
     """
     trades: pd.DataFrame = pd.DataFrame([], columns=BT_DATA_COLUMNS)
     persistence.init(db_url, clean_open_orders=False)
